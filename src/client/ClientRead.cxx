--- conflicted
+++ resolved
@@ -52,13 +52,8 @@
 		break;
 
 	case CommandResult::KILL:
-<<<<<<< HEAD
+		partition.instance.Shutdown();
 		Close();
-		partition.instance.Shutdown();
-=======
-		partition.instance.event_loop->Break();
-		Close();
->>>>>>> f28c746b
 		return InputResult::CLOSED;
 
 	case CommandResult::FINISH:
