/*
 * Copyright 2003-2017 The Music Player Daemon Project
 * http://www.musicpd.org
 *
 * This program is free software; you can redistribute it and/or modify
 * it under the terms of the GNU General Public License as published by
 * the Free Software Foundation; either version 2 of the License, or
 * (at your option) any later version.
 *
 * This program is distributed in the hope that it will be useful,
 * but WITHOUT ANY WARRANTY; without even the implied warranty of
 * MERCHANTABILITY or FITNESS FOR A PARTICULAR PURPOSE.  See the
 * GNU General Public License for more details.
 *
 * You should have received a copy of the GNU General Public License along
 * with this program; if not, write to the Free Software Foundation, Inc.,
 * 51 Franklin Street, Fifth Floor, Boston, MA 02110-1301 USA.
 */

#include "config.h"
#include "Thread.hxx"
#include "Outputs.hxx"
#include "Listener.hxx"
#include "decoder/DecoderThread.hxx"
#include "decoder/DecoderControl.hxx"
#include "MusicPipe.hxx"
#include "MusicBuffer.hxx"
#include "MusicChunk.hxx"
#include "DetachedSong.hxx"
#include "CrossFade.hxx"
#include "Control.hxx"
#include "tag/Tag.hxx"
#include "Idle.hxx"
#include "util/Domain.hxx"
#include "thread/Name.hxx"
#include "Log.hxx"

#include <exception>

#include <string.h>

static constexpr Domain player_domain("player");

class Player {
	PlayerControl &pc;

	DecoderControl &dc;

	MusicBuffer &buffer;

	MusicPipe *pipe;

	/**
	 * the song currently being played
	 */
	std::unique_ptr<DetachedSong> song;

	/**
	 * The tag of the "next" song during cross-fade.  It is
	 * postponed, and sent to the output thread when the new song
	 * really begins.
	 */
	std::unique_ptr<Tag> cross_fade_tag;

	/**
	 * are we waiting for buffered_before_play?
	 */
	bool buffering = true;

	/**
	 * true if the decoder is starting and did not provide data
	 * yet
	 */
	bool decoder_starting = false;

	/**
	 * Did we wake up the DecoderThread recently?  This avoids
	 * duplicate wakeup calls.
	 */
	bool decoder_woken = false;

	/**
	 * is the player paused?
	 */
	bool paused = false;

	/**
	 * is there a new song in pc.next_song?
	 */
	bool queued = true;

	/**
	 * Was any audio output opened successfully?  It might have
	 * failed meanwhile, but was not explicitly closed by the
	 * player thread.  When this flag is unset, some output
	 * methods must not be called.
	 */
	bool output_open = false;

	/**
	 * Is cross-fading to the next song enabled?
	 */
	enum class CrossFadeState : uint8_t {
		/**
		 * The initial state: we don't know yet if we will
		 * cross-fade; it will be determined soon.
		 */
		UNKNOWN,

		/**
		 * Cross-fading is disabled for the transition to the
		 * next song.
		 */
		DISABLED,

		/**
		 * Cross-fading is enabled (but may not yet be in
		 * progress), will start near the end of the current
		 * song.
		 */
		ENABLED,

		/**
		 * Currently cross-fading to the next song.
		 */
		ACTIVE,
	} xfade_state = CrossFadeState::UNKNOWN;

	/**
	 * The number of chunks used for crossfading.
	 */
	unsigned cross_fade_chunks = 0;

	/**
	 * The current audio format for the audio outputs.
	 */
	AudioFormat play_audio_format = AudioFormat::Undefined();

	/**
	 * The time stamp of the chunk most recently sent to the
	 * output thread.  This attribute is only used if
	 * MultipleOutputs::GetElapsedTime() didn't return a usable
	 * value; the output thread can estimate the elapsed time more
	 * precisely.
	 */
	SongTime elapsed_time = SongTime::zero();

	/**
	 * If this is positive, then we need to ask the decoder to
	 * seek after it has completed startup.  This is needed if the
	 * decoder is in the middle of startup while the player
	 * receives another seek command.
	 *
	 * This is only valid while #decoder_starting is true.
	 */
	SongTime pending_seek;

public:
	Player(PlayerControl &_pc, DecoderControl &_dc,
	       MusicBuffer &_buffer) noexcept
		:pc(_pc), dc(_dc), buffer(_buffer) {}

private:
	/**
	 * Reset cross-fading to the initial state.  A check to
	 * re-enable it at an appropriate time will be scheduled.
	 */
	void ResetCrossFade() noexcept {
		xfade_state = CrossFadeState::UNKNOWN;
	}

	void ClearAndDeletePipe() noexcept {
		pipe->Clear(buffer);
		delete pipe;
	}

	void ClearAndReplacePipe(MusicPipe *_pipe) noexcept {
		ResetCrossFade();
		ClearAndDeletePipe();
		pipe = _pipe;
	}

	void ReplacePipe(MusicPipe *_pipe) noexcept {
		ResetCrossFade();
		delete pipe;
		pipe = _pipe;
	}

	/**
	 * Start the decoder.
	 *
	 * Caller must lock the mutex.
	 */
	void StartDecoder(MusicPipe &pipe) noexcept;

	/**
	 * The decoder has acknowledged the "START" command (see
	 * ActivateDecoder()).  This function checks if the decoder
	 * initialization has completed yet.  If not, it will wait
	 * some more.
	 *
	 * Caller must lock the mutex.
	 *
	 * @return false if the decoder has failed, true on success
	 * (though the decoder startup may or may not yet be finished)
	 */
	bool CheckDecoderStartup() noexcept;

	/**
	 * Stop the decoder and clears (and frees) its music pipe.
	 *
	 * Caller must lock the mutex.
	 */
	void StopDecoder() noexcept;

	/**
	 * Is the decoder still busy on the same song as the player?
	 *
	 * Note: this function does not check if the decoder is already
	 * finished.
	 */
	gcc_pure
	bool IsDecoderAtCurrentSong() const noexcept {
		assert(pipe != nullptr);

		return dc.pipe == pipe;
	}

	/**
	 * Returns true if the decoder is decoding the next song (or has begun
	 * decoding it, or has finished doing it), and the player hasn't
	 * switched to that song yet.
	 */
	gcc_pure
	bool IsDecoderAtNextSong() const noexcept {
		return dc.pipe != nullptr && !IsDecoderAtCurrentSong();
	}

	/**
	 * Invoke DecoderControl::Seek() and update our state or
	 * handle errors.
	 *
	 * Caller must lock the mutex.
	 *
	 * @return false if the decoder has failed
	 */
	bool SeekDecoder(SongTime seek_time) noexcept;

	/**
	 * This is the handler for the #PlayerCommand::SEEK command.
	 *
	 * Caller must lock the mutex.
	 *
	 * @return false if the decoder has failed
	 */
	bool SeekDecoder() noexcept;

	void CancelPendingSeek() noexcept {
		if (!pc.seeking)
			return;

		pending_seek = SongTime::zero();
		pc.seeking = false;
		pc.ClientSignal();
	}

	/**
	 * Check if the decoder has reported an error, and forward it
	 * to PlayerControl::SetError().
	 *
	 * @return false if an error has occurred
	 */
	bool ForwardDecoderError() noexcept;

	/**
	 * After the decoder has been started asynchronously, activate
	 * it for playback.  That is, make the currently decoded song
	 * active (assign it to #song), clear PlayerControl::next_song
	 * and #queued, initialize #elapsed_time, and set
	 * #decoder_starting.
	 *
	 * When returning, the decoder may not have completed startup
	 * yet, therefore we don't know the audio format yet.  To
	 * finish decoder startup, call CheckDecoderStartup().
	 *
	 * Caller must lock the mutex.
	 */
	void ActivateDecoder() noexcept;

	/**
	 * Wrapper for MultipleOutputs::Open().  Upon failure, it
	 * pauses the player.
	 *
	 * Caller must lock the mutex.
	 *
	 * @return true on success
	 */
	bool OpenOutput() noexcept;

	/**
	 * Obtains the next chunk from the music pipe, optionally applies
	 * cross-fading, and sends it to all audio outputs.
	 *
	 * @return true on success, false on error (playback will be stopped)
	 */
	bool PlayNextChunk() noexcept;

	unsigned UnlockCheckOutputs() noexcept {
		const ScopeUnlock unlock(pc.mutex);
		return pc.outputs.CheckPipe();
	}

	/**
	 * Player lock must be held before calling.
	 *
	 * @return false to stop playback
	 */
	bool ProcessCommand() noexcept;

	/**
	 * This is called at the border between two songs: the audio output
	 * has consumed all chunks of the current song, and we should start
	 * sending chunks from the next one.
	 *
	 * Caller must lock the mutex.
	 */
	void SongBorder() noexcept;

public:
	/*
	 * The main loop of the player thread, during playback.  This
	 * is basically a state machine, which multiplexes data
	 * between the decoder thread and the output threads.
	 */
	void Run() noexcept;
};

void
Player::StartDecoder(MusicPipe &_pipe) noexcept
{
	assert(queued || pc.command == PlayerCommand::SEEK);
	assert(pc.next_song != nullptr);

	/* copy ReplayGain parameters to the decoder */
	dc.replay_gain_mode = pc.replay_gain_mode;

	SongTime start_time = pc.next_song->GetStartTime() + pc.seek_time;

	dc.Start(std::make_unique<DetachedSong>(*pc.next_song),
		 start_time, pc.next_song->GetEndTime(),
		 buffer, _pipe);
}

void
Player::StopDecoder() noexcept
{
	const PlayerControl::ScopeOccupied occupied(pc);

	dc.Stop();

	if (dc.pipe != nullptr) {
		/* clear and free the decoder pipe */

		dc.pipe->Clear(buffer);

		if (dc.pipe != pipe)
			delete dc.pipe;

		dc.pipe = nullptr;

		/* just in case we've been cross-fading: cancel it
		   now, because we just deleted the new song's decoder
		   pipe */
		ResetCrossFade();
	}
}

bool
Player::ForwardDecoderError() noexcept
{
	try {
		dc.CheckRethrowError();
	} catch (...) {
		pc.SetError(PlayerError::DECODER, std::current_exception());
		return false;
	}

	return true;
}

void
Player::ActivateDecoder() noexcept
{
	assert(queued || pc.command == PlayerCommand::SEEK);
	assert(pc.next_song != nullptr);

	queued = false;

	pc.ClearTaggedSong();

	song = std::exchange(pc.next_song, nullptr);

	elapsed_time = pc.seek_time;

	/* set the "starting" flag, which will be cleared by
	   CheckDecoderStartup() */
	decoder_starting = true;
	pending_seek = SongTime::zero();

	/* update PlayerControl's song information */
	pc.total_time = song->GetDuration();
	pc.bit_rate = 0;
	pc.audio_format.Clear();

	{
		/* call syncPlaylistWithQueue() in the main thread */
		const ScopeUnlock unlock(pc.mutex);
		pc.listener.OnPlayerSync();
	}
}

/**
 * Returns the real duration of the song, comprising the duration
 * indicated by the decoder plugin.
 */
static SignedSongTime
real_song_duration(const DetachedSong &song,
		   SignedSongTime decoder_duration) noexcept
{
	if (decoder_duration.IsNegative())
		/* the decoder plugin didn't provide information; fall
		   back to Song::GetDuration() */
		return song.GetDuration();

	const SongTime start_time = song.GetStartTime();
	const SongTime end_time = song.GetEndTime();

	if (end_time.IsPositive() && end_time < SongTime(decoder_duration))
		return SignedSongTime(end_time - start_time);

	return SignedSongTime(SongTime(decoder_duration) - start_time);
}

bool
Player::OpenOutput() noexcept
{
	assert(play_audio_format.IsDefined());
	assert(pc.state == PlayerState::PLAY ||
	       pc.state == PlayerState::PAUSE);

	try {
		const ScopeUnlock unlock(pc.mutex);
		pc.outputs.Open(play_audio_format, buffer);
	} catch (...) {
		LogError(std::current_exception());

		output_open = false;

		/* pause: the user may resume playback as soon as an
		   audio output becomes available */
		paused = true;

		pc.SetOutputError(std::current_exception());

		idle_add(IDLE_PLAYER);

		return false;
	}

	output_open = true;
	paused = false;

	pc.state = PlayerState::PLAY;

	idle_add(IDLE_PLAYER);

	return true;
}

bool
Player::CheckDecoderStartup() noexcept
{
	assert(decoder_starting);

	if (!ForwardDecoderError()) {
		/* the decoder failed */
		return false;
	} else if (!dc.IsStarting()) {
		/* the decoder is ready and ok */

		if (output_open &&
		    !pc.WaitOutputConsumed(1))
			/* the output devices havn't finished playing
			   all chunks yet - wait for that */
			return true;

		pc.total_time = real_song_duration(*dc.song,
						   dc.total_time);
		pc.audio_format = dc.in_audio_format;
		play_audio_format = dc.out_audio_format;
		decoder_starting = false;

		idle_add(IDLE_PLAYER);

		if (pending_seek > SongTime::zero()) {
			assert(pc.seeking);

			bool success = SeekDecoder(pending_seek);
			pc.seeking = false;
			pc.ClientSignal();
			if (!success)
				return false;

			/* re-fill the buffer after seeking */
			buffering = true;
		} else if (pc.seeking) {
			pc.seeking = false;
			pc.ClientSignal();

			/* re-fill the buffer after seeking */
			buffering = true;
		}

		if (!paused && !OpenOutput()) {
			FormatError(player_domain,
				    "problems opening audio device "
				    "while playing \"%s\"",
				    dc.song->GetURI());
			return true;
		}

		return true;
	} else {
		/* the decoder is not yet ready; wait
		   some more */
		dc.WaitForDecoder();

		return true;
	}
}

bool
Player::SeekDecoder(SongTime seek_time) noexcept
{
	assert(song);
	assert(!decoder_starting);

	if (!pc.total_time.IsNegative()) {
		const SongTime total_time(pc.total_time);
		if (seek_time > total_time)
			seek_time = total_time;
	}

	try {
		const PlayerControl::ScopeOccupied occupied(pc);

		dc.Seek(song->GetStartTime() + seek_time);
	} catch (...) {
		/* decoder failure */
		pc.SetError(PlayerError::DECODER, std::current_exception());
		return false;
	}

	elapsed_time = seek_time;
	return true;
}

inline bool
Player::SeekDecoder() noexcept
{
	assert(pc.next_song != nullptr);

	CancelPendingSeek();

	{
		const ScopeUnlock unlock(pc.mutex);
		pc.outputs.Cancel();
	}

<<<<<<< HEAD
	if (!dc.IsCurrentSong(*pc.next_song)) {
=======
	if (!dc.LockIsSeeakbleCurrentSong(*pc.next_song)) {
>>>>>>> 7b94f0e3
		/* the decoder is already decoding the "next" song -
		   stop it and start the previous song again */

		StopDecoder();

		/* clear music chunks which might still reside in the
		   pipe */
		pipe->Clear(buffer);

		/* re-start the decoder */
		StartDecoder(*pipe);
		ActivateDecoder();

		pc.seeking = true;
		pc.CommandFinished();

		assert(xfade_state == CrossFadeState::UNKNOWN);

		return true;
	} else {
		if (!IsDecoderAtCurrentSong()) {
			/* the decoder is already decoding the "next" song,
			   but it is the same song file; exchange the pipe */
			ClearAndReplacePipe(dc.pipe);
		}

		pc.next_song.reset();
		queued = false;

		if (decoder_starting) {
			/* wait for the decoder to complete
			   initialization; postpone the SEEK
			   command */

			pending_seek = pc.seek_time;
			pc.seeking = true;
			pc.CommandFinished();
			return true;
		} else {
			/* send the SEEK command */

			if (!SeekDecoder(pc.seek_time)) {
				pc.CommandFinished();
				return false;
			}
		}
	}

	pc.CommandFinished();

	assert(xfade_state == CrossFadeState::UNKNOWN);

	/* re-fill the buffer after seeking */
	buffering = true;

	return true;
}

inline bool
Player::ProcessCommand() noexcept
{
	switch (pc.command) {
	case PlayerCommand::NONE:
		break;

	case PlayerCommand::STOP:
	case PlayerCommand::EXIT:
	case PlayerCommand::CLOSE_AUDIO:
		return false;

	case PlayerCommand::UPDATE_AUDIO:
		{
			const ScopeUnlock unlock(pc.mutex);
			pc.outputs.EnableDisable();
		}

		pc.CommandFinished();
		break;

	case PlayerCommand::QUEUE:
		assert(pc.next_song != nullptr);
		assert(!queued);
		assert(!IsDecoderAtNextSong());

		queued = true;
		pc.CommandFinished();

		if (dc.IsIdle())
			StartDecoder(*new MusicPipe());

		break;

	case PlayerCommand::PAUSE:
		paused = !paused;
		if (paused) {
			pc.state = PlayerState::PAUSE;

			const ScopeUnlock unlock(pc.mutex);
			pc.outputs.Pause();
		} else if (!play_audio_format.IsDefined()) {
			/* the decoder hasn't provided an audio format
			   yet - don't open the audio device yet */
			pc.state = PlayerState::PLAY;
		} else {
			OpenOutput();
		}

		pc.CommandFinished();
		break;

	case PlayerCommand::SEEK:
		return SeekDecoder();

	case PlayerCommand::CANCEL:
		if (pc.next_song == nullptr)
			/* the cancel request arrived too late, we're
			   already playing the queued song...  stop
			   everything now */
			return false;

		if (IsDecoderAtNextSong())
			/* the decoder is already decoding the song -
			   stop it and reset the position */
			StopDecoder();

		pc.next_song.reset();
		queued = false;
		pc.CommandFinished();
		break;

	case PlayerCommand::REFRESH:
		if (output_open && !paused) {
			const ScopeUnlock unlock(pc.mutex);
			pc.outputs.CheckPipe();
		}

		pc.elapsed_time = !pc.outputs.GetElapsedTime().IsNegative()
			? SongTime(pc.outputs.GetElapsedTime())
			: elapsed_time;

		pc.CommandFinished();
		break;
	}

	return true;
}

static void
update_song_tag(PlayerControl &pc, DetachedSong &song,
		const Tag &new_tag) noexcept
{
	if (song.IsFile())
		/* don't update tags of local files, only remote
		   streams may change tags dynamically */
		return;

	song.SetTag(new_tag);

	pc.LockSetTaggedSong(song);

	/* the main thread will update the playlist version when he
	   receives this event */
	pc.listener.OnPlayerTagModified();

	/* notify all clients that the tag of the current song has
	   changed */
	idle_add(IDLE_PLAYER);
}

/**
 * Plays a #MusicChunk object (after applying software volume).  If
 * it contains a (stream) tag, copy it to the current song, so MPD's
 * playlist reflects the new stream tag.
 *
 * Player lock is not held.
 */
static void
play_chunk(PlayerControl &pc,
	   DetachedSong &song, MusicChunk *chunk,
	   MusicBuffer &buffer,
	   const AudioFormat format)
{
	assert(chunk->CheckFormat(format));

	if (chunk->tag != nullptr)
		update_song_tag(pc, song, *chunk->tag);

	if (chunk->IsEmpty()) {
		buffer.Return(chunk);
		return;
	}

	{
		const std::lock_guard<Mutex> lock(pc.mutex);
		pc.bit_rate = chunk->bit_rate;
	}

	/* send the chunk to the audio outputs */

	pc.outputs.Play(chunk);
	pc.total_play_time += (double)chunk->length /
		format.GetTimeToSize();
}

inline bool
Player::PlayNextChunk() noexcept
{
	if (!pc.LockWaitOutputConsumed(64))
		/* the output pipe is still large enough, don't send
		   another chunk */
		return true;

	/* activate cross-fading? */
	if (xfade_state == CrossFadeState::ENABLED &&
	    IsDecoderAtNextSong() &&
	    pipe->GetSize() <= cross_fade_chunks) {
		/* beginning of the cross fade - adjust
		   cross_fade_chunks which might be bigger than the
		   remaining number of chunks in the old song */
		cross_fade_chunks = pipe->GetSize();
		xfade_state = CrossFadeState::ACTIVE;
	}

	MusicChunk *chunk = nullptr;
	if (xfade_state == CrossFadeState::ACTIVE) {
		/* perform cross fade */

		assert(IsDecoderAtNextSong());

		unsigned cross_fade_position = pipe->GetSize();
		assert(cross_fade_position <= cross_fade_chunks);

		MusicChunk *other_chunk = dc.pipe->Shift();
		if (other_chunk != nullptr) {
			chunk = pipe->Shift();
			assert(chunk != nullptr);
			assert(chunk->other == nullptr);

			/* don't send the tags of the new song (which
			   is being faded in) yet; postpone it until
			   the current song is faded out */
			cross_fade_tag = Tag::Merge(std::move(cross_fade_tag),
						    std::move(other_chunk->tag));

			if (pc.cross_fade.mixramp_delay <= 0) {
				chunk->mix_ratio = ((float)cross_fade_position)
					     / cross_fade_chunks;
			} else {
				chunk->mix_ratio = -1;
			}

			if (other_chunk->IsEmpty()) {
				/* the "other" chunk was a MusicChunk
				   which had only a tag, but no music
				   data - we cannot cross-fade that;
				   but since this happens only at the
				   beginning of the new song, we can
				   easily recover by throwing it away
				   now */
				buffer.Return(other_chunk);
				other_chunk = nullptr;
			}

			chunk->other = other_chunk;
		} else {
			/* there are not enough decoded chunks yet */

			const std::lock_guard<Mutex> lock(pc.mutex);

			if (dc.IsIdle()) {
				/* the decoder isn't running, abort
				   cross fading */
				xfade_state = CrossFadeState::DISABLED;
			} else {
				/* wait for the decoder */
				dc.Signal();
				dc.WaitForDecoder();

				return true;
			}
		}
	}

	if (chunk == nullptr)
		chunk = pipe->Shift();

	assert(chunk != nullptr);

	/* insert the postponed tag if cross-fading is finished */

	if (xfade_state != CrossFadeState::ACTIVE && cross_fade_tag != nullptr) {
		chunk->tag = Tag::Merge(std::move(chunk->tag),
					std::move(cross_fade_tag));
		cross_fade_tag = nullptr;
	}

	/* play the current chunk */

	try {
		play_chunk(pc, *song, chunk, buffer, play_audio_format);
	} catch (...) {
		LogError(std::current_exception());

		buffer.Return(chunk);

		/* pause: the user may resume playback as soon as an
		   audio output becomes available */
		paused = true;

		pc.LockSetOutputError(std::current_exception());

		idle_add(IDLE_PLAYER);

		return false;
	}

	const std::lock_guard<Mutex> lock(pc.mutex);

	/* this formula should prevent that the decoder gets woken up
	   with each chunk; it is more efficient to make it decode a
	   larger block at a time */
	if (!dc.IsIdle() &&
	    dc.pipe->GetSize() <= (pc.buffered_before_play +
				   buffer.GetSize() * 3) / 4) {
		if (!decoder_woken) {
			decoder_woken = true;
			dc.Signal();
		}
	} else
		decoder_woken = false;

	return true;
}

inline void
Player::SongBorder() noexcept
{
	{
		const ScopeUnlock unlock(pc.mutex);

		FormatDefault(player_domain, "played \"%s\"", song->GetURI());

		ReplacePipe(dc.pipe);

		pc.outputs.SongBorder();
	}

	ActivateDecoder();

	const bool border_pause = pc.ApplyBorderPause();
	if (border_pause) {
		paused = true;
		pc.listener.OnBorderPause();
		idle_add(IDLE_PLAYER);
	}
}

inline void
Player::Run() noexcept
{
	pipe = new MusicPipe();

	const std::lock_guard<Mutex> lock(pc.mutex);

	StartDecoder(*pipe);
	ActivateDecoder();

	pc.state = PlayerState::PLAY;

	pc.CommandFinished();

	while (true) {
		if (!ProcessCommand())
			break;

		if (buffering) {
			/* buffering at the start of the song - wait
			   until the buffer is large enough, to
			   prevent stuttering on slow machines */

			if (pipe->GetSize() < pc.buffered_before_play &&
			    !dc.IsIdle()) {
				/* not enough decoded buffer space yet */

				dc.WaitForDecoder();
				continue;
			} else {
				/* buffering is complete */
				buffering = false;
			}
		}

		if (decoder_starting) {
			/* wait until the decoder is initialized completely */

			if (!CheckDecoderStartup())
				break;

			continue;
		}

		if (dc.IsIdle() && queued && dc.pipe == pipe) {
			/* the decoder has finished the current song;
			   make it decode the next song */

			assert(dc.pipe == nullptr || dc.pipe == pipe);

			StartDecoder(*new MusicPipe());
		}

		if (/* no cross-fading if MPD is going to pause at the
		       end of the current song */
		    !pc.border_pause &&
		    IsDecoderAtNextSong() &&
		    xfade_state == CrossFadeState::UNKNOWN &&
		    !dc.IsStarting()) {
			/* enable cross fading in this song?  if yes,
			   calculate how many chunks will be required
			   for it */
			cross_fade_chunks =
				pc.cross_fade.Calculate(dc.total_time,
							dc.replay_gain_db,
							dc.replay_gain_prev_db,
							dc.GetMixRampStart(),
							dc.GetMixRampPreviousEnd(),
							dc.out_audio_format,
							play_audio_format,
							buffer.GetSize() -
							pc.buffered_before_play);
			if (cross_fade_chunks > 0)
				xfade_state = CrossFadeState::ENABLED;
			else
				/* cross fading is disabled or the
				   next song is too short */
				xfade_state = CrossFadeState::DISABLED;
		}

		if (paused) {
			if (pc.command == PlayerCommand::NONE)
				pc.Wait();
		} else if (!pipe->IsEmpty()) {
			/* at least one music chunk is ready - send it
			   to the audio output */

			const ScopeUnlock unlock(pc.mutex);
			PlayNextChunk();
		} else if (UnlockCheckOutputs() > 0) {
			/* not enough data from decoder, but the
			   output thread is still busy, so it's
			   okay */

			/* wake up the decoder (just in case it's
			   waiting for space in the MusicBuffer) and
			   wait for it */
			// TODO: eliminate this kludge
			dc.Signal();

			dc.WaitForDecoder();
		} else if (IsDecoderAtNextSong()) {
			/* at the beginning of a new song */

			SongBorder();
		} else if (dc.IsIdle()) {
			/* check the size of the pipe again, because
			   the decoder thread may have added something
			   since we last checked */
			if (pipe->IsEmpty()) {
				/* wait for the hardware to finish
				   playback */
				const ScopeUnlock unlock(pc.mutex);
				pc.outputs.Drain();
				break;
			}
		} else if (output_open) {
			/* the decoder is too busy and hasn't provided
			   new PCM data in time: wait for the
			   decoder */

			/* wake up the decoder (just in case it's
			   waiting for space in the MusicBuffer) and
			   wait for it */
			// TODO: eliminate this kludge
			dc.Signal();

			dc.WaitForDecoder();
		}
	}

	CancelPendingSeek();
	StopDecoder();

	ClearAndDeletePipe();

	cross_fade_tag.reset();

	if (song != nullptr) {
		FormatDefault(player_domain, "played \"%s\"", song->GetURI());
		song.reset();
	}

	pc.ClearTaggedSong();

	if (queued) {
		assert(pc.next_song != nullptr);
		pc.next_song.reset();
	}

	pc.state = PlayerState::STOP;
}

static void
do_play(PlayerControl &pc, DecoderControl &dc,
	MusicBuffer &buffer) noexcept
{
	Player player(pc, dc, buffer);
	player.Run();
}

void
PlayerControl::RunThread() noexcept
{
	SetThreadName("player");

	DecoderControl dc(mutex, cond,
			  configured_audio_format,
			  replay_gain_config);
	decoder_thread_start(dc);

	MusicBuffer buffer(buffer_chunks);

	const std::lock_guard<Mutex> lock(mutex);

	while (1) {
		switch (command) {
		case PlayerCommand::SEEK:
		case PlayerCommand::QUEUE:
			assert(next_song != nullptr);

			{
				const ScopeUnlock unlock(mutex);
				do_play(*this, dc, buffer);
				listener.OnPlayerSync();
			}

			break;

		case PlayerCommand::STOP:
			{
				const ScopeUnlock unlock(mutex);
				outputs.Cancel();
			}

			/* fall through */

		case PlayerCommand::PAUSE:
			next_song.reset();

			CommandFinished();
			break;

		case PlayerCommand::CLOSE_AUDIO:
			{
				const ScopeUnlock unlock(mutex);
				outputs.Release();
			}

			CommandFinished();

			assert(buffer.IsEmptyUnsafe());

			break;

		case PlayerCommand::UPDATE_AUDIO:
			{
				const ScopeUnlock unlock(mutex);
				outputs.EnableDisable();
			}

			CommandFinished();
			break;

		case PlayerCommand::EXIT:
			{
				const ScopeUnlock unlock(mutex);
				dc.Quit();
				outputs.Close();
			}

			CommandFinished();
			return;

		case PlayerCommand::CANCEL:
			next_song.reset();

			CommandFinished();
			break;

		case PlayerCommand::REFRESH:
			/* no-op when not playing */
			CommandFinished();
			break;

		case PlayerCommand::NONE:
			Wait();
			break;
		}
	}
}

void
StartPlayerThread(PlayerControl &pc)
{
	assert(!pc.thread.IsDefined());

	pc.thread.Start();
}<|MERGE_RESOLUTION|>--- conflicted
+++ resolved
@@ -577,11 +577,7 @@
 		pc.outputs.Cancel();
 	}
 
-<<<<<<< HEAD
-	if (!dc.IsCurrentSong(*pc.next_song)) {
-=======
-	if (!dc.LockIsSeeakbleCurrentSong(*pc.next_song)) {
->>>>>>> 7b94f0e3
+	if (!dc.IsSeekableCurrentSong(*pc.next_song)) {
 		/* the decoder is already decoding the "next" song -
 		   stop it and start the previous song again */
 
