// SPDX-License-Identifier: GPL-2.0-or-later
// Copyright The Music Player Daemon Project

#include "config.h"
#include "PlayerCommands.hxx"
#include "Request.hxx"
#include "queue/Playlist.hxx"
#include "PlaylistPrint.hxx"
#include "ConsumeMode.hxx"
#include "SingleMode.hxx"
#include "client/Client.hxx"
#include "client/Response.hxx"
#include "Partition.hxx"
#include "Instance.hxx"
#include "protocol/IdleFlags.hxx"
#include "lib/fmt/AudioFormatFormatter.hxx"
#include "util/StringBuffer.hxx"
#include "util/ScopeExit.hxx"
#include "util/Exception.hxx"
#include "util/Math.hxx"

#ifdef ENABLE_DATABASE
#include "db/update/Service.hxx"
#endif

#include <fmt/format.h>

#define COMMAND_STATUS_STATE            "state"
#define COMMAND_STATUS_REPEAT           "repeat"
#define COMMAND_STATUS_SINGLE           "single"
#define COMMAND_STATUS_CONSUME          "consume"
#define COMMAND_STATUS_RANDOM           "random"
#define COMMAND_STATUS_PLAYLIST         "playlist"
#define COMMAND_STATUS_PLAYLIST_LENGTH  "playlistlength"
#define COMMAND_STATUS_SONG             "song"
#define COMMAND_STATUS_SONGID           "songid"
#define COMMAND_STATUS_NEXTSONG         "nextsong"
#define COMMAND_STATUS_NEXTSONGID       "nextsongid"
#define COMMAND_STATUS_TIME             "time"
#define COMMAND_STATUS_BITRATE          "bitrate"
#define COMMAND_STATUS_ERROR            "error"
#define COMMAND_STATUS_CROSSFADE	"xfade"
#define COMMAND_STATUS_MIXRAMPDB	"mixrampdb"
#define COMMAND_STATUS_MIXRAMPDELAY	"mixrampdelay"
#define COMMAND_STATUS_AUDIO		"audio"
#define COMMAND_STATUS_UPDATING_DB	"updating_db"
#define COMMAND_STATUS_LOADED_PLAYLIST  "lastloadedplaylist"

CommandResult
handle_play(Client &client, Request args, [[maybe_unused]] Response &r)
{
	int song = args.ParseOptional(0, -1);

	client.GetPartition().PlayPosition(song);
	return CommandResult::OK;
}

CommandResult
handle_playid(Client &client, Request args, [[maybe_unused]] Response &r)
{
	int id = args.ParseOptional(0, -1);

	client.GetPartition().PlayId(id);
	return CommandResult::OK;
}

CommandResult
handle_stop(Client &client, [[maybe_unused]] Request args, [[maybe_unused]] Response &r)
{
	client.GetPartition().Stop();
	return CommandResult::OK;
}

CommandResult
handle_currentsong(Client &client, [[maybe_unused]] Request args, Response &r)
{
	playlist_print_current(r, client.GetPlaylist());
	return CommandResult::OK;
}

CommandResult
handle_pause(Client &client, Request args, [[maybe_unused]] Response &r)
{
	auto &pc = client.GetPlayerControl();

	if (!args.empty()) {
		bool pause_flag = args.ParseBool(0);
		pc.LockSetPause(pause_flag);
	} else
		pc.LockPause();

	return CommandResult::OK;
}

CommandResult
handle_status(Client &client, [[maybe_unused]] Request args, Response &r)
{
	auto &partition = client.GetPartition();
	auto &pc = partition.pc;

	const char *state = nullptr;
	int song;

	const auto player_status = pc.LockGetStatus();

	switch (player_status.state) {
	case PlayerState::STOP:
		state = "stop";
		break;
	case PlayerState::PAUSE:
		state = "pause";
		break;
	case PlayerState::PLAY:
		state = "play";
		break;
	}

	const auto &playlist = partition.playlist;

	const auto volume = partition.mixer_memento.GetVolume(partition.outputs);
	if (volume >= 0)
<<<<<<< HEAD
		r.Fmt(FMT_STRING("volume: {}\n"), volume);

	r.Fmt(FMT_STRING(COMMAND_STATUS_REPEAT ": {}\n"
			 COMMAND_STATUS_RANDOM ": {}\n"
			 COMMAND_STATUS_SINGLE ": {}\n"
			 COMMAND_STATUS_CONSUME ": {}\n"
			 "partition: {}\n"
			 COMMAND_STATUS_PLAYLIST ": {}\n"
			 COMMAND_STATUS_PLAYLIST_LENGTH ": {}\n"
			 COMMAND_STATUS_MIXRAMPDB ": {}\n"
			 COMMAND_STATUS_STATE ": {}\n"
			 COMMAND_STATUS_LOADED_PLAYLIST ": {}\n"),
=======
		r.Fmt("volume: {}\n", volume);

	r.Fmt(COMMAND_STATUS_REPEAT ": {}\n"
	      COMMAND_STATUS_RANDOM ": {}\n"
	      COMMAND_STATUS_SINGLE ": {}\n"
	      COMMAND_STATUS_CONSUME ": {}\n"
	      "partition: {}\n"
	      COMMAND_STATUS_PLAYLIST ": {}\n"
	      COMMAND_STATUS_PLAYLIST_LENGTH ": {}\n"
	      COMMAND_STATUS_MIXRAMPDB ": {}\n"
	      COMMAND_STATUS_STATE ": {}\n",
>>>>>>> 5de0909a
	      (unsigned)playlist.GetRepeat(),
	      (unsigned)playlist.GetRandom(),
	      SingleToString(playlist.GetSingle()),
	      ConsumeToString(playlist.GetConsume()),
	      partition.name.c_str(),
	      playlist.GetVersion(),
	      playlist.GetLength(),
	      pc.GetMixRampDb(),
	      state,
	      playlist.GetLastLoadedPlaylist());

	if (pc.GetCrossFade() > FloatDuration::zero())
		r.Fmt(COMMAND_STATUS_CROSSFADE ": {}\n",
		      lround(pc.GetCrossFade().count()));

	if (pc.GetMixRampDelay() > FloatDuration::zero())
		r.Fmt(COMMAND_STATUS_MIXRAMPDELAY ": {}\n",
		      pc.GetMixRampDelay().count());

	song = playlist.GetCurrentPosition();
	if (song >= 0) {
		r.Fmt(COMMAND_STATUS_SONG ": {}\n"
		      COMMAND_STATUS_SONGID ": {}\n",
		      song, playlist.PositionToId(song));
	}

	if (player_status.state != PlayerState::STOP) {
		r.Fmt(COMMAND_STATUS_TIME ": {}:{}\n"
		      "elapsed: {:1.3f}\n"
		      COMMAND_STATUS_BITRATE ": {}\n",
		      player_status.elapsed_time.RoundS(),
		      player_status.total_time.IsNegative()
		      ? 0U
		      : unsigned(player_status.total_time.RoundS()),
		      player_status.elapsed_time.ToDoubleS(),
		      player_status.bit_rate);

		if (!player_status.total_time.IsNegative())
			r.Fmt("duration: {:1.3f}\n",
				 player_status.total_time.ToDoubleS());

		if (player_status.audio_format.IsDefined())
			r.Fmt(COMMAND_STATUS_AUDIO ": {}\n",
			      player_status.audio_format);
	}

#ifdef ENABLE_DATABASE
	const UpdateService *update_service = partition.instance.update;
	unsigned updateJobId = update_service != nullptr
		? update_service->GetId()
		: 0;
	if (updateJobId != 0) {
		r.Fmt(COMMAND_STATUS_UPDATING_DB ": {}\n",
		      updateJobId);
	}
#endif

	try {
		pc.LockCheckRethrowError();
	} catch (...) {
		r.Fmt(COMMAND_STATUS_ERROR ": {}\n",
		      GetFullMessage(std::current_exception()));
	}

	song = playlist.GetNextPosition();
	if (song >= 0)
		r.Fmt(COMMAND_STATUS_NEXTSONG ": {}\n"
		      COMMAND_STATUS_NEXTSONGID ": {}\n",
		      song, playlist.PositionToId(song));

	return CommandResult::OK;
}

CommandResult
handle_next(Client &client, [[maybe_unused]] Request args, [[maybe_unused]] Response &r)
{
	playlist &playlist = client.GetPlaylist();

	/* single mode is not considered when this is user who
	 * wants to change song. */
	const SingleMode single = playlist.queue.single;
	playlist.queue.single = SingleMode::OFF;

	AtScopeExit(&playlist, single) {
		playlist.queue.single = single;
	};

	client.GetPartition().PlayNext();
	return CommandResult::OK;
}

CommandResult
handle_previous(Client &client, [[maybe_unused]] Request args,
		[[maybe_unused]] Response &r)
{
	client.GetPartition().PlayPrevious();
	return CommandResult::OK;
}

CommandResult
handle_repeat(Client &client, Request args, [[maybe_unused]] Response &r)
{
	bool status = args.ParseBool(0);
	client.GetPartition().SetRepeat(status);
	return CommandResult::OK;
}

CommandResult
handle_single(Client &client, Request args, [[maybe_unused]] Response &r)
{
	auto new_mode = SingleFromString(args.front());
	client.GetPartition().SetSingle(new_mode);
	return CommandResult::OK;
}

CommandResult
handle_consume(Client &client, Request args, [[maybe_unused]] Response &r)
{
	auto new_mode = ConsumeFromString(args.front());
	client.GetPartition().SetConsume(new_mode);
	return CommandResult::OK;
}

CommandResult
handle_random(Client &client, Request args, [[maybe_unused]] Response &r)
{
	bool status = args.ParseBool(0);
	auto &partition = client.GetPartition();
	partition.SetRandom(status);
	partition.UpdateEffectiveReplayGainMode();
	return CommandResult::OK;
}

CommandResult
handle_clearerror(Client &client, [[maybe_unused]] Request args,
		  [[maybe_unused]] Response &r)
{
	client.GetPlayerControl().LockClearError();
	return CommandResult::OK;
}

CommandResult
handle_seek(Client &client, Request args, [[maybe_unused]] Response &r)
{
	unsigned song = args.ParseUnsigned(0);
	SongTime seek_time = args.ParseSongTime(1);

	client.GetPartition().SeekSongPosition(song, seek_time);
	return CommandResult::OK;
}

CommandResult
handle_seekid(Client &client, Request args, [[maybe_unused]] Response &r)
{
	unsigned id = args.ParseUnsigned(0);
	SongTime seek_time = args.ParseSongTime(1);

	client.GetPartition().SeekSongId(id, seek_time);
	return CommandResult::OK;
}

CommandResult
handle_seekcur(Client &client, Request args, [[maybe_unused]] Response &r)
{
	const char *p = args.front();
	bool relative = *p == '+' || *p == '-';
	SignedSongTime seek_time = ParseCommandArgSignedSongTime(p);

	client.GetPartition().SeekCurrent(seek_time, relative);
	return CommandResult::OK;
}

CommandResult
handle_crossfade(Client &client, Request args, [[maybe_unused]] Response &r)
{
	FloatDuration duration{args.ParseUnsigned(0)};
	client.GetPlayerControl().SetCrossFade(duration);
	return CommandResult::OK;
}

CommandResult
handle_mixrampdb(Client &client, Request args, [[maybe_unused]] Response &r)
{
	float db = args.ParseFloat(0);
	client.GetPlayerControl().SetMixRampDb(db);
	return CommandResult::OK;
}

CommandResult
handle_mixrampdelay(Client &client, Request args, [[maybe_unused]] Response &r)
{
	FloatDuration delay_secs{args.ParseFloat(0)};
	client.GetPlayerControl().SetMixRampDelay(delay_secs);
	return CommandResult::OK;
}

CommandResult
handle_replay_gain_mode(Client &client, Request args, Response &)
{
	auto new_mode = FromString(args.front());
	auto &partition = client.GetPartition();
	partition.SetReplayGainMode(new_mode);
	partition.EmitIdle(IDLE_OPTIONS);
	return CommandResult::OK;
}

CommandResult
handle_replay_gain_status(Client &client, [[maybe_unused]] Request args,
			  Response &r)
{
	r.Fmt("replay_gain_mode: {}\n",
	      ToString(client.GetPartition().replay_gain_mode));
	return CommandResult::OK;
}<|MERGE_RESOLUTION|>--- conflicted
+++ resolved
@@ -119,20 +119,6 @@
 
 	const auto volume = partition.mixer_memento.GetVolume(partition.outputs);
 	if (volume >= 0)
-<<<<<<< HEAD
-		r.Fmt(FMT_STRING("volume: {}\n"), volume);
-
-	r.Fmt(FMT_STRING(COMMAND_STATUS_REPEAT ": {}\n"
-			 COMMAND_STATUS_RANDOM ": {}\n"
-			 COMMAND_STATUS_SINGLE ": {}\n"
-			 COMMAND_STATUS_CONSUME ": {}\n"
-			 "partition: {}\n"
-			 COMMAND_STATUS_PLAYLIST ": {}\n"
-			 COMMAND_STATUS_PLAYLIST_LENGTH ": {}\n"
-			 COMMAND_STATUS_MIXRAMPDB ": {}\n"
-			 COMMAND_STATUS_STATE ": {}\n"
-			 COMMAND_STATUS_LOADED_PLAYLIST ": {}\n"),
-=======
 		r.Fmt("volume: {}\n", volume);
 
 	r.Fmt(COMMAND_STATUS_REPEAT ": {}\n"
@@ -144,7 +130,7 @@
 	      COMMAND_STATUS_PLAYLIST_LENGTH ": {}\n"
 	      COMMAND_STATUS_MIXRAMPDB ": {}\n"
 	      COMMAND_STATUS_STATE ": {}\n",
->>>>>>> 5de0909a
+	      COMMAND_STATUS_LOADED_PLAYLIST ": {}\n",
 	      (unsigned)playlist.GetRepeat(),
 	      (unsigned)playlist.GetRandom(),
 	      SingleToString(playlist.GetSingle()),
