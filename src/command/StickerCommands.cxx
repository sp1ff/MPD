// SPDX-License-Identifier: GPL-2.0-or-later
// Copyright The Music Player Daemon Project

#include "StickerCommands.hxx"
#include "Request.hxx"
#include "SongPrint.hxx"
#include "db/Interface.hxx"
#include "sticker/Sticker.hxx"
#include "sticker/TagSticker.hxx"
#include "sticker/Database.hxx"
#include "sticker/SongSticker.hxx"
#include "sticker/AllowedTags.hxx"
#include "sticker/Print.hxx"
#include "client/Client.hxx"
#include "client/Response.hxx"
#include "Partition.hxx"
#include "Instance.hxx"
#include "util/StringAPI.hxx"
#include "util/ScopeExit.hxx"
#include "util/StringCompare.hxx"
#include "tag/Settings.hxx"
#include "tag/ParseName.hxx"
#include "tag/Names.hxx"
#include "sticker/TagSticker.hxx"
#include "song/LightSong.hxx"
#include "PlaylistFile.hxx"
#include "db/PlaylistInfo.hxx"
#include "db/PlaylistVector.hxx"
#include "db/DatabaseLock.hxx"
#include <fmt/format.h>
#include "song/Filter.hxx"

namespace {

class DomainHandler {
public:
	virtual ~DomainHandler() = default;

	virtual CommandResult Get(const char *uri, const char *name) {
		const auto value = sticker_database.LoadValue(sticker_type,
							      ValidateUri(uri).c_str(),
							      name);
		if (value.empty()) {
			response.FmtError(ACK_ERROR_NO_EXIST, "no such sticker: {:?}", name);
			return CommandResult::ERROR;
		}

		sticker_print_value(response, name, value.c_str());

		return CommandResult::OK;
	}

	virtual CommandResult Set(const char *uri, const char *name, const char *value) {
		sticker_database.StoreValue(sticker_type,
					    ValidateUri(uri).c_str(),
					    name,
					    value);

		return CommandResult::OK;
	}

	virtual CommandResult Inc(const char *uri, const char *name, const char *value) {
		sticker_database.IncValue(sticker_type,
					  ValidateUri(uri).c_str(),
					  name,
					  value);

		return CommandResult::OK;
	}

	virtual CommandResult Dec(const char *uri, const char *name, const char *value) {
		sticker_database.DecValue(sticker_type,
					  ValidateUri(uri).c_str(),
					  name,
					  value);

		return CommandResult::OK;
	}

	virtual CommandResult Delete(const char *uri, const char *name) {
		std::string validated_uri = ValidateUri(uri);
		uri = validated_uri.c_str();
		bool ret = name == nullptr
			   ? sticker_database.Delete(sticker_type, uri)
			   : sticker_database.DeleteValue(sticker_type, uri, name);
		if (!ret) {
			response.FmtError(ACK_ERROR_NO_EXIST, "no such sticker: {:?}", name);
			return CommandResult::ERROR;
		}

		return CommandResult::OK;
	}

	virtual CommandResult List(const char *uri) {
		const auto sticker = sticker_database.Load(sticker_type,
							   ValidateUri(uri).c_str());
		sticker_print(response, sticker);

		return CommandResult::OK;
	}

	virtual CommandResult Find(const char *uri, const char *name, StickerOperator op, const char *value,
			const char *sort, bool descending, RangeArg window) {
		auto data = CallbackContext{
			.name = name,
			.sticker_type = sticker_type,
			.response = response,
			.is_song = StringIsEqual("song", sticker_type)
		};

		auto callback = [](const char *found_uri, const char *found_value, void *user_data) {
			auto context = reinterpret_cast<CallbackContext *>(user_data);
			context->response.Fmt("{}: {}\n",
 					      context->is_song ? "file" : context->sticker_type, found_uri);
			sticker_print_value(context->response, context->name, found_value);
		};

		sticker_database.Find(sticker_type,
				      uri,
				      name,
				      op, value,
					  sort, descending, window,
				      callback, &data);

		return CommandResult::OK;
	}

	virtual CommandResult Names() {
		auto data = CallbackContext{
			.name = "",
			.sticker_type = sticker_type,
			.response = response,
			.is_song = StringIsEqual("song", sticker_type)
		};

		auto callback = [](const char *found_value, void *user_data) {
			auto context = reinterpret_cast<CallbackContext *>(user_data);
			context->response.Fmt("name: {}\n", found_value);
		};

		sticker_database.Names(callback, &data);

		return CommandResult::OK;
	}

	CommandResult NamesTypes(const char *type) {
		auto data = CallbackContext{
			.name = "",
			.sticker_type = sticker_type,
			.response = response,
			.is_song = StringIsEqual("song", sticker_type)
		};

		auto callback = [](const char *found_value, const char *found_type, void *user_data) {
			auto context = reinterpret_cast<CallbackContext *>(user_data);
			context->response.Fmt("name: {}\n", found_value);
			context->response.Fmt("type: {}\n", found_type);
		};

		sticker_database.NamesTypes(type, callback, &data);

		return CommandResult::OK;
	}

protected:
	DomainHandler(Response &_response,
		      const Database &_database,
		      StickerDatabase &_sticker_database,
		      const char *_sticker_type) :
		sticker_type(_sticker_type),
		response(_response),
		database(_database),
		sticker_database(_sticker_database) {
	}

	/**
	 * Validate the command uri or throw std::runtime_error if not valid.
	 *
	 * @param uri the uri from the sticker command
	 *
	 * @return the uri to use in the sticker database query
	 */
	virtual std::string ValidateUri(const char *uri) {
		return {uri};
	}

	const char *const sticker_type;
	Response &response;
	const Database &database;
	StickerDatabase &sticker_database;

private:
	struct CallbackContext {
		const char *const name;
		const char *const sticker_type;
		Response &response;
		const bool is_song;
	};
};

/**
 * 'song' stickers handler
 */
class SongHandler final : public DomainHandler {
public:
	SongHandler(Response &_response,
		    const Database &_database,
		    StickerDatabase &_sticker_database) :
		DomainHandler(_response, _database, _sticker_database, "song") {
	}

	~SongHandler() override {
		if (song != nullptr)
			database.ReturnSong(song);
	}

	CommandResult Find(const char *uri, const char *name, StickerOperator op, const char *value,
			const char *sort, bool descending, RangeArg window) override {
		struct sticker_song_find_data data = {
			response,
			name,
		};

		sticker_song_find(sticker_database, database, uri, data.name,
				  op, value,
				  sort, descending, window,
				  sticker_song_find_print_cb, &data);

		return CommandResult::OK;
	}

protected:
	std::string ValidateUri(const char *uri) override {
		// will throw if song uri not found
		song = database.GetSong(uri);
		assert(song != nullptr);
		return song->GetURI();
	}

private:
	struct sticker_song_find_data {
		Response &r;
		const char *name;
	};

	static void
	sticker_song_find_print_cb(const LightSong &song, const char *value,
				   void *user_data)
	{
		auto *data = (struct sticker_song_find_data *)user_data;

		song_print_uri(data->r, song);
		sticker_print_value(data->r, data->name, value);
	}

	const LightSong* song = nullptr;
};

/**
 * Base for Tag and Filter handlers
 */
class SelectionHandler : public DomainHandler {
protected:
	SelectionHandler(Response &_response,
		   const Database &_database,
		   StickerDatabase &_sticker_database,
		   const char* _sticker_type) :
		DomainHandler(_response, _database, _sticker_database, _sticker_type) {
	}
};

/**
 * Tag type stickers handler
 */
class TagHandler : public SelectionHandler {
public:
	TagHandler(Response &_response,
		   const Database &_database,
		   StickerDatabase &_sticker_database,
		   TagType _tag_type) :
		SelectionHandler(_response, _database, _sticker_database, tag_item_names[_tag_type]),
		tag_type(_tag_type) {

		assert(tag_type != TAG_NUM_OF_ITEM_TYPES);
	}

protected:
	std::string ValidateUri(const char *uri) override {
		if (tag_type == TAG_NUM_OF_ITEM_TYPES)
			throw std::invalid_argument(fmt::format("no such tag: {:?}", sticker_type));

		if (!sticker_allowed_tags.Test(tag_type))
			throw std::invalid_argument(fmt::format("unsupported tag: {:?}", sticker_type));

		if (!TagExists(database, tag_type, uri))
			throw std::invalid_argument(fmt::format("no such {}: {:?}", sticker_type, uri));

		return {uri};
	}

private:
	const TagType tag_type;
};

/**
 * Filter stickers handler
 *
 * The URI is parsed as a SongFilter
 */
class FilterHandler : public SelectionHandler {
public:
	FilterHandler(Response &_response,
		   const Database &_database,
		   StickerDatabase &_sticker_database) :
		SelectionHandler(_response, _database, _sticker_database, "filter") {
	}

protected:
	std::string ValidateUri(const char *uri) override {

		auto filter = MakeSongFilter(uri);

		auto normalized = filter.ToExpression();

		if (!FilterMatches(database, filter))
			throw std::invalid_argument(fmt::format("no matches found: {:?}", normalized));

		return normalized;
	}
};

/**
 * playlist stickers handler
 */
class PlaylistHandler : public DomainHandler {
public:
	PlaylistHandler(Response &_response,
			const Database &_database,
			StickerDatabase &_sticker_database) :
		DomainHandler(_response, _database, _sticker_database, "playlist") {
	}

private:
	std::string ValidateUri(const char *uri) override {
		PlaylistVector playlists = ListPlaylistFiles();

		const ScopeDatabaseLock protect;
		if (!playlists.exists(uri))
			throw std::invalid_argument(fmt::format("no such playlist: {:?}", uri));

		return {uri};
	}
};

} // namespace

CommandResult
handle_sticker_names(Client &client, Request args, Response &r)
{
	(void) args;
	auto &instance = client.GetInstance();
	if (!instance.HasStickerDatabase()) {
		r.Error(ACK_ERROR_UNKNOWN, "sticker database is disabled");
		return CommandResult::ERROR;
	}

	auto &db = client.GetPartition().GetDatabaseOrThrow();
	auto &sticker_database = *instance.sticker_database;

	std::unique_ptr<DomainHandler> handler = std::make_unique<SongHandler>(r, db, sticker_database);

	return handler->Names();
}

CommandResult
handle_sticker_names_types(Client &client, Request args, Response &r)
{
	auto &instance = client.GetInstance();
	if (!instance.HasStickerDatabase()) {
		r.Error(ACK_ERROR_UNKNOWN, "sticker database is disabled");
		return CommandResult::ERROR;
	}

	auto &db = client.GetPartition().GetDatabaseOrThrow();
	auto &sticker_database = *instance.sticker_database;

	auto type = args.GetOptional(0);
	std::unique_ptr<DomainHandler> handler = std::make_unique<SongHandler>(r, db, sticker_database);

	if (type == nullptr ||
	    StringIsEqual(type, "song") ||
	    StringIsEqual(type, "playlist") ||
	    StringIsEqual(type, "filter")) {
		return handler->NamesTypes(type);
	}
	auto tag_type = tag_name_parse(type);
	if (tag_type == TAG_NUM_OF_ITEM_TYPES) {
		r.FmtError(ACK_ERROR_ARG, "no such tag {:?}", type);
		return CommandResult::ERROR;
	}
	else if (sticker_allowed_tags.Test(tag_type)) {
		return handler->NamesTypes(type);
	}
	else {
		r.FmtError(ACK_ERROR_ARG, "unsupported tag {:?}", type);
		return CommandResult::ERROR;
	}
}

CommandResult
handle_sticker(Client &client, Request args, Response &r)
{
	// must be enforced by the caller
	assert(args.size() >= 3);

	auto &instance = client.GetInstance();
	if (!instance.HasStickerDatabase()) {
		r.Error(ACK_ERROR_UNKNOWN, "sticker database is disabled");
		return CommandResult::ERROR;
	}

	auto &db = client.GetPartition().GetDatabaseOrThrow();
	auto &sticker_database = *instance.sticker_database;

	auto cmd = args.front();
	auto sticker_type = args[1];
	auto uri = args[2];
	auto sticker_name = args.GetOptional(3);

	std::unique_ptr<DomainHandler> handler;

	if (StringIsEqual(sticker_type, "song"))
		handler = std::make_unique<SongHandler>(r, db, sticker_database);

	else if (StringIsEqual(sticker_type, "playlist"))
		handler = std::make_unique<PlaylistHandler>(r, db, sticker_database);

	else if (StringIsEqual(sticker_type, "filter"))
		handler = std::make_unique<FilterHandler>(r, db, sticker_database);

		// allow tags in the command to be case insensitive
	// the handler will normalize the tag name with tag_item_names()
	else if (auto tag_type = tag_name_parse_i(sticker_type); tag_type != TAG_NUM_OF_ITEM_TYPES)
		handler = std::make_unique<TagHandler>(r, db, sticker_database, tag_type);

	else {
		r.FmtError(ACK_ERROR_ARG, "unknown sticker domain {:?}", sticker_type);
		return CommandResult::ERROR;
	}

	/* get */
	if (args.size() == 4 && StringIsEqual(cmd, "get"))
		return handler->Get(uri, sticker_name);

	/* list */
	if (args.size() == 3 && StringIsEqual(cmd, "list"))
		return handler->List(uri);

	/* set */
	if (args.size() == 5 && StringIsEqual(cmd, "set")) {
		if (StringIsEmpty(sticker_name)) {
			r.FmtError(ACK_ERROR_ARG, "empty sticker name");
			return CommandResult::ERROR;
		}
		return handler->Set(uri, sticker_name, args[4]);
<<<<<<< HEAD

=======
	}
	
>>>>>>> bd36b5e3
	/* inc */
	if (args.size() == 5 && StringIsEqual(cmd, "inc")) {
		if (StringIsEmpty(sticker_name)) {
			r.FmtError(ACK_ERROR_ARG, "empty sticker name");
			return CommandResult::ERROR;
		}
		return handler->Inc(uri, sticker_name, args[4]);
	}

	/* dec */
	if (args.size() == 5 && StringIsEqual(cmd, "dec")) {
		if (StringIsEmpty(sticker_name)) {
			r.FmtError(ACK_ERROR_ARG, "empty sticker name");
			return CommandResult::ERROR;
		}
		return handler->Dec(uri, sticker_name, args[4]);
	}

	/* delete */
	if ((args.size() == 3 || args.size() == 4) && StringIsEqual(cmd, "delete"))
		return handler->Delete(uri, sticker_name);

	/* find */
	if (args.size() >= 4 && StringIsEqual(cmd, "find")) {
		RangeArg window = RangeArg::All();
		if (args.size() >= 6 && StringIsEqual(args[args.size() - 2], "window")) {
			window = args.ParseRange(args.size() - 1);
			args.pop_back();
			args.pop_back();
		}

		auto sort = "";
		bool descending = false;
		if (args.size() >= 6 && StringIsEqual(args[args.size() - 2], "sort")) {
			const char *s = args.back();
			if (*s == '-') {
				descending = true;
				++s;
			}
			if (StringIsEqual(s, "uri") ||
				StringIsEqual(s, "value") ||
				StringIsEqual(s, "value_int")
			   ) {
				sort = s;
			}
			else {
				r.FmtError(ACK_ERROR_ARG, "Unknown sort tag {:?}", s);
				return CommandResult::ERROR;
			}

			args.pop_back();
			args.pop_back();
		}

		bool has_op = args.size() > 4;
		auto value = has_op ? args[5] : nullptr;
		StickerOperator op = StickerOperator::EXISTS;
		if (has_op) {
			/* match the value */
			auto op_s = args[4];
			if (StringIsEqual(op_s, "="))
				op = StickerOperator::EQUALS;
			else if (StringIsEqual(op_s, "<"))
				op = StickerOperator::LESS_THAN;
			else if (StringIsEqual(op_s, ">"))
				op = StickerOperator::GREATER_THAN;
			else if (StringIsEqual(op_s, "eq"))
				op = StickerOperator::EQUALS_INT;
			else if (StringIsEqual(op_s, "lt"))
				op = StickerOperator::LESS_THAN_INT;
			else if (StringIsEqual(op_s, "gt"))
				op = StickerOperator::GREATER_THAN_INT;
			else if (StringIsEqual(op_s, "contains"))
				op = StickerOperator::CONTAINS;
			else if (StringIsEqual(op_s, "starts_with"))
				op = StickerOperator::STARTS_WITH;
			else {
				r.FmtError(ACK_ERROR_ARG, "bad operator {:?}", op_s);
				return CommandResult::ERROR;
			}
		}
		return handler->Find(uri, sticker_name, op, value, sort, descending, window);
	}

	r.Error(ACK_ERROR_ARG, "bad request");
	return CommandResult::ERROR;
}

CommandResult
handle_sticker_types(Client &client, Request args, Response &r)
{
	(void) client;
	(void) args;
	const auto tag_mask = global_tag_mask & r.GetTagMask();

	r.Fmt("stickertype: filter\n");
	r.Fmt("stickertype: playlist\n");
	r.Fmt("stickertype: song\n");
	for (unsigned i = 0; i < TAG_NUM_OF_ITEM_TYPES; i++)
		if (sticker_allowed_tags.Test(TagType(i)) &&
		    tag_mask.Test(TagType(i)))
			r.Fmt("stickertype: {}\n", tag_item_names[i]);
	return CommandResult::OK;
}<|MERGE_RESOLUTION|>--- conflicted
+++ resolved
@@ -463,12 +463,8 @@
 			return CommandResult::ERROR;
 		}
 		return handler->Set(uri, sticker_name, args[4]);
-<<<<<<< HEAD
-
-=======
-	}
-	
->>>>>>> bd36b5e3
+	}
+
 	/* inc */
 	if (args.size() == 5 && StringIsEqual(cmd, "inc")) {
 		if (StringIsEmpty(sticker_name)) {
