--- conflicted
+++ resolved
@@ -83,14 +83,6 @@
 	 */
 	bool head_method = false;
 
-<<<<<<< HEAD
-	/**
-         * If DLNA streaming was an option.
-         */
-	bool dlna_streaming_requested = false;
-
-=======
->>>>>>> 6f3c0d0a
 	/* ICY */
 
 	/**
