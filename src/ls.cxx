--- conflicted
+++ resolved
@@ -58,14 +58,7 @@
 #ifdef ENABLE_CDIO_PARANOIA
 	"cdda://",
 #endif
-<<<<<<< HEAD
-#ifdef ENABLE_DESPOTIFY
-	"spt://",
-#endif
 #ifdef ENABLE_ALSA
-=======
-#ifdef HAVE_ALSA
->>>>>>> a289dcb9
 	"alsa://",
 #endif
 	NULL
