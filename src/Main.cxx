/*
 * Copyright 2003-2020 The Music Player Daemon Project
 * http://www.musicpd.org
 *
 * This program is free software; you can redistribute it and/or modify
 * it under the terms of the GNU General Public License as published by
 * the Free Software Foundation; either version 2 of the License, or
 * (at your option) any later version.
 *
 * This program is distributed in the hope that it will be useful,
 * but WITHOUT ANY WARRANTY; without even the implied warranty of
 * MERCHANTABILITY or FITNESS FOR A PARTICULAR PURPOSE.  See the
 * GNU General Public License for more details.
 *
 * You should have received a copy of the GNU General Public License along
 * with this program; if not, write to the Free Software Foundation, Inc.,
 * 51 Franklin Street, Fifth Floor, Boston, MA 02110-1301 USA.
 */

#include "config.h"
#include "Main.hxx"
#include "Instance.hxx"
#include "CommandLine.hxx"
#include "PlaylistFile.hxx"
#include "MusicChunk.hxx"
#include "StateFile.hxx"
#include "Mapper.hxx"
#include "Permission.hxx"
#include "Listen.hxx"
#include "client/Config.hxx"
#include "client/List.hxx"
#include "command/AllCommands.hxx"
#include "Partition.hxx"
#include "tag/Config.hxx"
#include "ReplayGainGlobal.hxx"
#include "IdleFlags.hxx"
#include "Log.hxx"
#include "LogInit.hxx"
#include "input/Init.hxx"
#include "input/cache/Config.hxx"
#include "input/cache/Manager.hxx"
#include "event/Loop.hxx"
#include "fs/AllocatedPath.hxx"
#include "fs/Config.hxx"
#include "playlist/PlaylistRegistry.hxx"
#include "zeroconf/ZeroconfGlue.hxx"
#include "decoder/DecoderList.hxx"
#include "pcm/AudioParser.hxx"
#include "pcm/Convert.hxx"
#include "unix/SignalHandlers.hxx"
#include "thread/Slack.hxx"
#include "net/Init.hxx"
#include "lib/icu/Init.hxx"
#include "config/Check.hxx"
#include "config/Data.hxx"
#include "config/Param.hxx"
#include "config/Path.hxx"
#include "config/Defaults.hxx"
#include "config/Option.hxx"
#include "config/Domain.hxx"
#include "config/Parser.hxx"
#include "util/RuntimeError.hxx"
#include "util/ScopeExit.hxx"

#ifdef ENABLE_DAEMON
#include "unix/Daemon.hxx"
#endif

#ifdef ENABLE_DATABASE
#include "db/update/Service.hxx"
#include "db/Configured.hxx"
#include "db/DatabasePlugin.hxx"
#include "db/plugins/simple/SimpleDatabasePlugin.hxx"
#include "storage/Configured.hxx"
#include "storage/CompositeStorage.hxx"
#ifdef ENABLE_INOTIFY
#include "db/update/InotifyUpdate.hxx"
#endif
#endif

#ifdef ENABLE_NEIGHBOR_PLUGINS
#include "neighbor/Glue.hxx"
#endif

#ifdef ENABLE_SQLITE
#include "sticker/Database.hxx"
#endif

#ifdef ENABLE_ARCHIVE
#include "archive/ArchiveList.hxx"
#endif

#ifdef ANDROID
#include "java/Global.hxx"
#include "java/File.hxx"
#include "android/Environment.hxx"
#include "android/Context.hxx"
#include "android/LogListener.hxx"
#include "config/File.hxx"
#include "fs/FileSystem.hxx"
#include "org_musicpd_Bridge.h"
#endif

#ifdef ENABLE_DBUS
#include "lib/dbus/Init.hxx"
#endif

#ifdef ENABLE_SYSTEMD_DAEMON
#include <systemd/sd-daemon.h>
#endif

#include <stdlib.h>

#ifdef HAVE_LOCALE_H
#include <locale.h>
#endif

#include <climits>

static constexpr size_t KILOBYTE = 1024;
static constexpr size_t MEGABYTE = 1024 * KILOBYTE;

static constexpr size_t DEFAULT_BUFFER_SIZE = 4 * MEGABYTE;

static constexpr
size_t MIN_BUFFER_SIZE = std::max(CHUNK_SIZE * 32,
				  64 * KILOBYTE);

#ifdef ANDROID
Context *context;
LogListener *logListener;
#endif

Instance *global_instance;

struct Config {
	ReplayGainConfig replay_gain;

	explicit Config(const ConfigData &raw)
		:replay_gain(LoadReplayGainConfig(raw)) {}
};

#ifdef ENABLE_DAEMON

static void
glue_daemonize_init(const struct options *options,
		    const ConfigData &config)
{
	daemonize_init(config.GetString(ConfigOption::USER),
		       config.GetString(ConfigOption::GROUP),
		       config.GetPath(ConfigOption::PID_FILE));

	if (options->kill)
		daemonize_kill();
}

#endif

static void
glue_mapper_init(const ConfigData &config)
{
	mapper_init(config.GetPath(ConfigOption::PLAYLIST_DIR));
}

#ifdef ENABLE_DATABASE

static void
InitStorage(Instance &instance, EventLoop &event_loop,
	    const ConfigData &config)
{
	auto storage = CreateConfiguredStorage(config, event_loop);
	if (storage == nullptr)
		return;

	auto *composite = new CompositeStorage();
	instance.storage = composite;
	composite->Mount("", std::move(storage));
}

/**
 * Returns the database.  If this function returns false, this has not
 * succeeded, and the caller should create the database after the
 * process has been daemonized.
 */
static bool
glue_db_init_and_load(Instance &instance, const ConfigData &config)
{
	auto db = CreateConfiguredDatabase(config, instance.event_loop,
					   instance.io_thread.GetEventLoop(),
					   instance);
	if (!db)
		return true;

	if (db->GetPlugin().RequireStorage()) {
		InitStorage(instance, instance.io_thread.GetEventLoop(),
			    config);

		if (instance.storage == nullptr) {
			LogDefault(config_domain,
				   "Found database setting without "
				   "music_directory - disabling database");
			return true;
		}
	} else {
		if (IsStorageConfigured(config))
			LogDefault(config_domain,
				   "Ignoring the storage configuration "
				   "because the database does not need it");
	}

	try {
		db->Open();
	} catch (...) {
		std::throw_with_nested(std::runtime_error("Failed to open database plugin"));
	}

	instance.database = std::move(db);

	auto *sdb = dynamic_cast<SimpleDatabase *>(instance.database.get());
	if (sdb == nullptr)
		return true;

	instance.update = new UpdateService(config,
					    instance.event_loop, *sdb,
					    static_cast<CompositeStorage &>(*instance.storage),
					    instance);

	/* run database update after daemonization? */
	return sdb->FileExists();
}

static bool
InitDatabaseAndStorage(Instance &instance, const ConfigData &config)
{
	const bool create_db = !glue_db_init_and_load(instance, config);
	return create_db;
}

#endif

#ifdef ENABLE_SQLITE

/**
 * Configure and initialize the sticker subsystem.
 */
static std::unique_ptr<StickerDatabase>
LoadStickerDatabase(const ConfigData &config)
{
	auto sticker_file = config.GetPath(ConfigOption::STICKER_FILE);
	if (sticker_file.IsNull())
		return nullptr;

	return std::make_unique<StickerDatabase>(std::move(sticker_file));
}

#endif

static void
glue_state_file_init(Instance &instance, const ConfigData &raw_config)
{
	StateFileConfig config(raw_config);
	if (!config.IsEnabled())
		return;

	instance.state_file = std::make_unique< StateFile>(std::move(config),
							   instance.partitions.front(),
							   instance.event_loop);
	instance.state_file->Read();
}

/**
 * Initialize the decoder and player core, including the music pipe.
 */
static void
initialize_decoder_and_player(Instance &instance,
			      const ConfigData &config,
			      const ReplayGainConfig &replay_gain_config)
{
	const ConfigParam *param;

	size_t buffer_size;
	param = config.GetParam(ConfigOption::AUDIO_BUFFER_SIZE);
	if (param != nullptr) {
		buffer_size = param->With([](const char *s){
			size_t result = ParseSize(s, KILOBYTE);
			if (result <= 0)
				throw FormatRuntimeError("buffer size \"%s\" is not a "
							 "positive integer", s);

			if (result < MIN_BUFFER_SIZE) {
				FormatWarning(config_domain, "buffer size %lu is too small, using %lu bytes instead",
					      (unsigned long)result,
					      (unsigned long)MIN_BUFFER_SIZE);
				result = MIN_BUFFER_SIZE;
			}

			return result;
		});
	} else
		buffer_size = DEFAULT_BUFFER_SIZE;

	const unsigned buffered_chunks = buffer_size / CHUNK_SIZE;

	if (buffered_chunks >= 1 << 15)
		throw FormatRuntimeError("buffer size \"%lu\" is too big",
					 (unsigned long)buffer_size);

	const unsigned max_length =
		config.GetPositive(ConfigOption::MAX_PLAYLIST_LENGTH,
				   DEFAULT_PLAYLIST_MAX_LENGTH);

	AudioFormat configured_audio_format = config.With(ConfigOption::AUDIO_OUTPUT_FORMAT, [](const char *s){
		if (s == nullptr)
			return AudioFormat::Undefined();

		return ParseAudioFormat(s, true);
	});

	instance.partitions.emplace_back(instance,
					 "default",
					 max_length,
					 buffered_chunks,
					 configured_audio_format,
					 replay_gain_config);
	auto &partition = instance.partitions.back();

	partition.replay_gain_mode = config.With(ConfigOption::REPLAYGAIN, [](const char *s){
		return s != nullptr
			? FromString(s)
			: ReplayGainMode::OFF;
	});
}

inline void
Instance::BeginShutdownUpdate() noexcept
{
#ifdef ENABLE_DATABASE
#ifdef ENABLE_INOTIFY
	mpd_inotify_finish();
#endif

	if (update != nullptr)
		update->CancelAllAsync();
#endif
}

inline void
Instance::BeginShutdownPartitions() noexcept
{
	for (auto &partition : partitions) {
		partition.BeginShutdown();
	}
}

static inline void
MainConfigured(const struct options &options, const ConfigData &raw_config)
{
#ifdef ENABLE_DAEMON
	daemonize_close_stdin();
#endif

#ifndef ANDROID
#ifdef HAVE_LOCALE_H
	/* initialize locale */
	setlocale(LC_CTYPE,"");
	setlocale(LC_COLLATE, "");
#endif
#endif

	const ScopeIcuInit icu_init;
	const ScopeNetInit net_init;

#ifdef ENABLE_DBUS
	const ODBus::ScopeInit dbus_init;
#endif

	InitPathParser(raw_config);
	const Config config(raw_config);

#ifdef ENABLE_DAEMON
	glue_daemonize_init(&options, raw_config);
#endif

	TagLoadConfig(raw_config);

	log_init(raw_config, options.verbose, options.log_stderr);

	Instance instance;
	global_instance = &instance;

#ifdef ENABLE_NEIGHBOR_PLUGINS
	instance.neighbors = std::make_unique<NeighborGlue>();
	instance.neighbors->Init(raw_config,
				 instance.io_thread.GetEventLoop(),
				 instance);

	if (instance.neighbors->IsEmpty())
		instance.neighbors.reset();
#endif

	const unsigned max_clients =
<<<<<<< HEAD
		raw_config.GetPositive(ConfigOption::MAX_CONN, 10);
	instance.client_list = std::make_unique<ClientList>(max_clients);

	const auto *input_cache_config = raw_config.GetBlock(ConfigBlockOption::INPUT_CACHE);
	if (input_cache_config != nullptr) {
		const InputCacheConfig c(*input_cache_config);
		instance.input_cache = std::make_unique<InputCacheManager>(c);
	}
=======
		raw_config.GetPositive(ConfigOption::MAX_CONN, 100);
	instance->client_list = new ClientList(max_clients);
>>>>>>> c560ec8e

	initialize_decoder_and_player(instance,
				      raw_config, config.replay_gain);

	listen_global_init(raw_config, *instance.partitions.front().listener);

#ifdef ENABLE_DAEMON
	daemonize_set_user();
	daemonize_begin(options.daemon);
	AtScopeExit() { daemonize_finish(); };
#endif

	ConfigureFS(raw_config);
	AtScopeExit() { DeinitFS(); };

	glue_mapper_init(raw_config);

	initPermissions(raw_config);
	spl_global_init(raw_config);
#ifdef ENABLE_ARCHIVE
	const ScopeArchivePluginsInit archive_plugins_init;
#endif

	pcm_convert_global_init(raw_config);

	const ScopeDecoderPluginsInit decoder_plugins_init(raw_config);

#ifdef ENABLE_DATABASE
	const bool create_db = InitDatabaseAndStorage(instance, raw_config);
#endif

#ifdef ENABLE_SQLITE
	instance.sticker_database = LoadStickerDatabase(raw_config);
#endif

	command_init();

	for (auto &partition : instance.partitions) {
		partition.outputs.Configure(instance.rtio_thread.GetEventLoop(),
					    raw_config,
					    config.replay_gain);
		partition.UpdateEffectiveReplayGainMode();
	}

	client_manager_init(raw_config);
	const ScopeInputPluginsInit input_plugins_init(raw_config,
						       instance.io_thread.GetEventLoop());

	const ScopePlaylistPluginsInit playlist_plugins_init(raw_config);

#ifdef ENABLE_DAEMON
	daemonize_commit();
#endif

#ifndef ANDROID
	setup_log_output();

	const ScopeSignalHandlersInit signal_handlers_init(instance);
#endif

	instance.io_thread.Start();
	instance.rtio_thread.Start();

#ifdef ENABLE_NEIGHBOR_PLUGINS
	if (instance.neighbors != nullptr)
		instance.neighbors->Open();

	AtScopeExit(&instance) {
		if (instance.neighbors != nullptr)
			instance.neighbors->Close();
	};
#endif

	ZeroconfInit(raw_config, instance.event_loop);

#ifdef ENABLE_DATABASE
	if (create_db) {
		/* the database failed to load: recreate the
		   database */
		instance.update->Enqueue("", true);
	}
#endif

	glue_state_file_init(instance, raw_config);

#ifdef ENABLE_DATABASE
	if (raw_config.GetBool(ConfigOption::AUTO_UPDATE, false)) {
#ifdef ENABLE_INOTIFY
		if (instance.storage != nullptr &&
		    instance.update != nullptr)
			mpd_inotify_init(instance.event_loop,
					 *instance.storage,
					 *instance.update,
					 raw_config.GetUnsigned(ConfigOption::AUTO_UPDATE_DEPTH,
								INT_MAX));
#else
		FormatWarning(config_domain,
			      "inotify: auto_update was disabled. enable during compilation phase");
#endif
	}
#endif

	Check(raw_config);

	/* enable all audio outputs (if not already done by
	   playlist_state_restore() */
	for (auto &partition : instance.partitions)
		partition.pc.LockUpdateAudio();

#ifdef _WIN32
	win32_app_started();
#endif

	/* the MPD frontend does not care about timer slack; set it to
	   a huge value to allow the kernel to reduce CPU wakeups */
	SetThreadTimerSlack(std::chrono::milliseconds(100));

#ifdef ENABLE_SYSTEMD_DAEMON
	sd_notify(0, "READY=1");
#endif

	/* run the main loop */
	instance.event_loop.Run();

#ifdef _WIN32
	win32_app_stopping();
#endif

	/* cleanup */

	instance.BeginShutdownUpdate();

	ZeroconfDeinit();

	instance.BeginShutdownPartitions();
}

#ifdef ANDROID

static void
AndroidMain()
{
	struct options options;
	ConfigData raw_config;

	const auto sdcard = Environment::getExternalStorageDirectory();
	if (!sdcard.IsNull()) {
		const auto config_path =
			sdcard / Path::FromFS("mpd.conf");
		if (FileExists(config_path))
			ReadConfigFile(raw_config, config_path);
	}

	MainConfigured(options, raw_config);
}

gcc_visibility_default
JNIEXPORT void JNICALL
Java_org_musicpd_Bridge_run(JNIEnv *env, jclass, jobject _context, jobject _logListener)
{
	Java::Init(env);
	Java::Object::Initialise(env);
	Java::File::Initialise(env);
	Environment::Initialise(env);
	AtScopeExit(env) { Environment::Deinitialise(env); };

	context = new Context(env, _context);
	AtScopeExit() { delete context; };

	if (_logListener != nullptr)
		logListener = new LogListener(env, _logListener);
	AtScopeExit() { delete logListener; };

	try {
		AndroidMain();
	} catch (...) {
		LogError(std::current_exception());
	}
}

gcc_visibility_default
JNIEXPORT void JNICALL
Java_org_musicpd_Bridge_shutdown(JNIEnv *, jclass)
{
	if (global_instance != nullptr)
		global_instance->Break();
}

#else

static inline void
MainOrThrow(int argc, char *argv[])
{
	struct options options;
	ConfigData raw_config;

	ParseCommandLine(argc, argv, options, raw_config);

	MainConfigured(options, raw_config);
}

int mpd_main(int argc, char *argv[]) noexcept
{
	AtScopeExit() { log_deinit(); };

	try {
		MainOrThrow(argc, argv);
		return EXIT_SUCCESS;
	} catch (...) {
		LogError(std::current_exception());
		return EXIT_FAILURE;
	}
}

int
main(int argc, char *argv[]) noexcept
{
#ifdef _WIN32
	return win32_main(argc, argv);
#else
	return mpd_main(argc, argv);
#endif
}

#endif<|MERGE_RESOLUTION|>--- conflicted
+++ resolved
@@ -399,8 +399,7 @@
 #endif
 
 	const unsigned max_clients =
-<<<<<<< HEAD
-		raw_config.GetPositive(ConfigOption::MAX_CONN, 10);
+		raw_config.GetPositive(ConfigOption::MAX_CONN, 100);
 	instance.client_list = std::make_unique<ClientList>(max_clients);
 
 	const auto *input_cache_config = raw_config.GetBlock(ConfigBlockOption::INPUT_CACHE);
@@ -408,10 +407,6 @@
 		const InputCacheConfig c(*input_cache_config);
 		instance.input_cache = std::make_unique<InputCacheManager>(c);
 	}
-=======
-		raw_config.GetPositive(ConfigOption::MAX_CONN, 100);
-	instance->client_list = new ClientList(max_clients);
->>>>>>> c560ec8e
 
 	initialize_decoder_and_player(instance,
 				      raw_config, config.replay_gain);
