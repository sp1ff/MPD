/* the Music Player Daemon (MPD)
 * Copyright (C) 2003-2007 by Warren Dukes (warren.dukes@gmail.com)
 * This project's homepage is: http://www.musicpd.org
 *
 * This program is free software; you can redistribute it and/or modify
 * it under the terms of the GNU General Public License as published by
 * the Free Software Foundation; either version 2 of the License, or
 * (at your option) any later version.
 *
 * This program is distributed in the hope that it will be useful,
 * but WITHOUT ANY WARRANTY; without even the implied warranty of
 * MERCHANTABILITY or FITNESS FOR A PARTICULAR PURPOSE.  See the
 * GNU General Public License for more details.
 * You should have received a copy of the GNU General Public License
 * along with this program; if not, write to the Free Software
 * Foundation, Inc., 59 Temple Place, Suite 330, Boston, MA  02111-1307  USA
 */

#ifndef MPD_LS_H
#define MPD_LS_H

#include "decoder_list.h"
#include "archive_list.h"

#include <stdbool.h>

struct stat;
struct client;

const char *getSuffix(const char *utf8file);

/**
 * Checks whether the specified URI has a schema in the form
 * "scheme://".
 */
bool uri_has_scheme(const char *uri);

bool isRemoteUrl(const char *url);

const struct decoder_plugin *
hasMusicSuffix(const char *utf8file, unsigned int next);

<<<<<<< HEAD
void printRemoteUrlHandlers(struct client *client);
=======
const struct archive_plugin *
get_archive_by_suffix(const char *utf8file);

int printRemoteUrlHandlers(struct client *client);
>>>>>>> 4674d044

#endif<|MERGE_RESOLUTION|>--- conflicted
+++ resolved
@@ -40,13 +40,9 @@
 const struct decoder_plugin *
 hasMusicSuffix(const char *utf8file, unsigned int next);
 
-<<<<<<< HEAD
-void printRemoteUrlHandlers(struct client *client);
-=======
 const struct archive_plugin *
 get_archive_by_suffix(const char *utf8file);
 
-int printRemoteUrlHandlers(struct client *client);
->>>>>>> 4674d044
+void printRemoteUrlHandlers(struct client *client);
 
 #endif