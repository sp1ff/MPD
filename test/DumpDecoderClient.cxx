/*
 * Copyright 2003-2020 The Music Player Daemon Project
 * http://www.musicpd.org
 *
 * This program is free software; you can redistribute it and/or modify
 * it under the terms of the GNU General Public License as published by
 * the Free Software Foundation; either version 2 of the License, or
 * (at your option) any later version.
 *
 * This program is distributed in the hope that it will be useful,
 * but WITHOUT ANY WARRANTY; without even the implied warranty of
 * MERCHANTABILITY or FITNESS FOR A PARTICULAR PURPOSE.  See the
 * GNU General Public License for more details.
 *
 * You should have received a copy of the GNU General Public License along
 * with this program; if not, write to the Free Software Foundation, Inc.,
 * 51 Franklin Street, Fifth Floor, Boston, MA 02110-1301 USA.
 */

#include "DumpDecoderClient.hxx"
#include "decoder/DecoderAPI.hxx"
#include "input/InputStream.hxx"
#include "util/StringBuffer.hxx"
#include "util/Compiler.h"

#include <unistd.h>
#include <stdio.h>

void
DumpDecoderClient::Ready(const AudioFormat audio_format,
<<<<<<< HEAD
			 gcc_unused bool seekable,
			 SignedSongTime duration) noexcept
=======
			 bool seekable,
			 SignedSongTime duration)
>>>>>>> f1ad21d2
{
	assert(!initialized);
	assert(audio_format.IsValid());

	fprintf(stderr, "audio_format=%s duration=%f seekable=%d\n",
		ToString(audio_format).c_str(),
		duration.ToDoubleS(), seekable);

	initialized = true;
}

DecoderCommand
DumpDecoderClient::GetCommand() noexcept
{
	return DecoderCommand::NONE;
}

void
DumpDecoderClient::CommandFinished() noexcept
{
}

SongTime
DumpDecoderClient::GetSeekTime() noexcept
{
	return SongTime();
}

uint64_t
DumpDecoderClient::GetSeekFrame() noexcept
{
	return 1;
}

void
DumpDecoderClient::SeekError() noexcept
{
}

InputStreamPtr
DumpDecoderClient::OpenUri(const char *uri)
{
	return InputStream::OpenReady(uri, mutex);
}

size_t
DumpDecoderClient::Read(InputStream &is, void *buffer, size_t length) noexcept
{
	try {
		return is.LockRead(buffer, length);
	} catch (...) {
		return 0;
	}
}

void
DumpDecoderClient::SubmitTimestamp(gcc_unused FloatDuration t) noexcept
{
}

DecoderCommand
DumpDecoderClient::SubmitData(gcc_unused InputStream *is,
			      const void *data, size_t datalen,
			      gcc_unused uint16_t kbit_rate) noexcept
{
	if (kbit_rate != prev_kbit_rate) {
		prev_kbit_rate = kbit_rate;
		fprintf(stderr, "%u kbit/s\n", kbit_rate);
	}

	gcc_unused ssize_t nbytes = write(STDOUT_FILENO, data, datalen);
	return DecoderCommand::NONE;
}

DecoderCommand
DumpDecoderClient::SubmitTag(gcc_unused InputStream *is,
			     Tag &&tag) noexcept
{
	fprintf(stderr, "TAG: duration=%f\n", tag.duration.ToDoubleS());

	for (const auto &i : tag)
		fprintf(stderr, "  %s=%s\n", tag_item_names[i.type], i.value);

	return DecoderCommand::NONE;
}

static void
DumpReplayGainTuple(const char *name, const ReplayGainTuple &tuple) noexcept
{
	if (tuple.IsDefined())
		fprintf(stderr, "replay_gain[%s]: gain=%f peak=%f\n",
			name, tuple.gain, tuple.peak);
}

static void
DumpReplayGainInfo(const ReplayGainInfo &info) noexcept
{
	DumpReplayGainTuple("album", info.album);
	DumpReplayGainTuple("track", info.track);
}

void
DumpDecoderClient::SubmitReplayGain(const ReplayGainInfo *rgi) noexcept
{
	if (rgi != nullptr)
		DumpReplayGainInfo(*rgi);
}

void
DumpDecoderClient::SubmitMixRamp(gcc_unused MixRampInfo &&mix_ramp) noexcept
{
	fprintf(stderr, "MixRamp: start='%s' end='%s'\n",
		mix_ramp.GetStart(), mix_ramp.GetEnd());
}<|MERGE_RESOLUTION|>--- conflicted
+++ resolved
@@ -28,13 +28,8 @@
 
 void
 DumpDecoderClient::Ready(const AudioFormat audio_format,
-<<<<<<< HEAD
-			 gcc_unused bool seekable,
+			 bool seekable,
 			 SignedSongTime duration) noexcept
-=======
-			 bool seekable,
-			 SignedSongTime duration)
->>>>>>> f1ad21d2
 {
 	assert(!initialized);
 	assert(audio_format.IsValid());
