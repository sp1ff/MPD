--- conflicted
+++ resolved
@@ -10,11 +10,7 @@
   - show PCRE support in "config" response
   - apply Unicode normalization to case-insensitive filter expressions
   - stickers on playlists and some tag types
-<<<<<<< HEAD
-  - new commands "stickernames", "stickertypes", "stickernamestypes", "playlistlength", "searchplaylist"
-=======
-  - new commands "stickernames", "stickertypes", "playlistlength", "searchplaylist", "protocol"
->>>>>>> 23c2bba4
+  - new commands "stickernames", "stickertypes", "stickernamestypes", "playlistlength", "searchplaylist", "protocol"
   - new "search"/"find" filter "added-since"
   - allow range in listplaylist and listplaylistinfo
   - "sticker find" supports sort and window parameter and new sticker compare operators "eq", "lt", "gt", "contains" and "starts_with"
