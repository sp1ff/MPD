<<<<<<< HEAD
ver 0.25 (not yet released)
* protocol
  - implement "window" parameter for command "list"
* decoder
  - vgmstream: new plugin
* output
  - pipewire: add option "reconnect_stream"
* switch to C++23
* require Meson 1.2

ver 0.24.5 (not yet released)
=======
ver 0.24.5 (2025/07/31)
>>>>>>> 35df68a2
* database
  - fix disappearing playlist files
* decoder
  - ffmpeg: handle "*.aif" files
  - mpg123: add option "full_scan"
  - mpg123: support seeking on remote files
  - mpg123: work around libmpg123 ID3 corruption bug
  - sidplay: add support for PSID files
* output
  - pipewire: fix resuming playback after it was paused by "single" mode
* Windows
  - fix libfmt error "what(): invalid utf8"

ver 0.24.4 (2025/05/20)
* protocol
  - fix stuck "getfingerprint" with io_uring
* decoder
  - mpg123: support Icy stream tags
  - mpg123: use libid3tag to parse stream tags
* tags
  - id3: fix assertion failure with broken AIFF/RIFF ID3 chunks
* output
  - fix resuming playback after it was paused by "single" mode
  - alsa: fix compiler warning with alsa-lib 1.2.14

ver 0.24.3 (2025/04/09)
* input
  - qobuz: use nlohmann_json instead of yajl
* playlist
  - soundcloud: remove defunct plugin
* decoder
  - ffmpeg: support WMA
  - mpg123: fix trailing space in tag values
* tags
  - libid3tag: fix Meson subproject configure error
  - libid3tag: add missing zlib dependency to Meson subproject
* output
  - oss: fix error "Resource temporarily unavailable"
  - shout: fix hang on activating shout output
  - snapcast: use nlohmann_json instead of yajl to generate JSON tags
* Linux
  - allow using io_uring on Linux kernels older than 6.0
* Windows
  - fix cross build on Linux when WINE is not installed
* DSD: support channel conversion

ver 0.24.2 (2025/03/26)
* input
  - io_uring: fix stuck seek after I/O error
* decoder
  - flac: enable chained Ogg decoding
* player
  - fix stalled playback after queue modification
  - fix deadlock with "single" mode
* Linux: fix build failure with ancient kernel headers

ver 0.24.1 (2025/03/21)
* input
  - curl: fix malformed "Range" header
* output
  - sndio: fix rounding error in volume calculation
* log: include year in time stamp
* Linux
  - add configure-time check for openat2()
  - fix use-after-free bug on io_uring shutdown
* macOS
  - implement standard directories
  - fix command-line parser errors
* fix build failure in the "id3tag" Meson subproject
* doc: use "sphinx_rtd_theme" only if it is installed

ver 0.24 (2025/03/11)
* protocol
  - new command "searchcount" (case-insensitive "count")
  - "playlistfind"/"playlistsearch" have "sort" and "window" parameters
  - allow range in "playlistmove"
  - "save" can append to or replace an existing playlist
  - filter "prio" (for "playlistfind"/"playlistsearch")
  - limit "player" idle events to the current partition
  - operator "starts_with"
  - show PCRE support in "config" response
  - apply Unicode normalization to case-insensitive filter expressions
  - stickers on playlists and some tag types
  - new commands "stickernames", "stickertypes", "stickernamestypes", "playlistlength", "searchplaylist", "protocol"
  - new "search"/"find" filter "added-since"
  - allow range in listplaylist and listplaylistinfo
  - "sticker find" supports sort and window parameter and new sticker compare operators "eq", "lt", "gt", "contains" and "starts_with"
  - consume only idle flags that were subscribed to
  - volume command is no longer deprecated
  - new "available" and "reset" subcommands for tagtypes
  - searching stored playlists respond now with song position
  - new sticker subcommand "inc" and "dec"
* database
  - attribute "added" shows when each song was added to the database
  - proxy: require MPD 0.21 or later
  - proxy: require libmpdclient 2.15 or later
* archive
  - add option to disable archive plugins in mpd.conf
* storage
  - curl: optimize database update
  - nfs: require libnfs 4.0 or later
  - nfs: support libnfs 6 (API version 2)
  - nfs: support libnfs URL arguments
* input
  - alsa: limit ALSA buffer time to 2 seconds
  - alsa: set up a channel map
  - alsa: support the alsa-lib 1.2.11 API
  - alsa: add option "close_on_pause"
  - curl: add "connect_timeout" configuration
* decoder
  - ffmpeg: require FFmpeg 4.0 or later
  - ffmpeg: query supported demuxers at runtime
  - hybrid_dsd: remove
  - mpg123: prefer over "mad"
  - mpg123: support streaming
  - opus: implement bitrate calculation
  - sidplay: require libsidplayfp (drop support for the original sidplay)
  - wavpack: require libwavpack version 5
  - fix MixRamp bug
* resampler
  - soxr: require libsoxr 0.1.2 or later
* player
  - add option "mixramp_analyzer" to scan MixRamp tags on-the-fly
  - "one-shot" consume mode
* tags
  - new tags "TitleSort", "Mood", "ShowMovement"
* output
  - add option "always_off"
  - alsa: require alsa-lib 1.1 or later
  - pipewire: map tags "Date" and "Comment"
* switch to C++20
  - GCC 12 or clang 14 (or newer) recommended
* static partition configuration
* Windows
  - build with libsamplerate
  - remove JACK DLL support
* remove Haiku support
* remove Boost dependency
* require libfmt 9 or later
* documentation: switch to sphinx-rtd-theme
* require Meson 1.0

ver 0.23.17 (2025/01/29)
* protocol
  - "albumart" tries to send larger chunks if available
  - explicitly disallow "idle" and "noidle" in command lists
* storage
  - nfs: require libnfs 4.0 or later
* database
  - inotify: trigger update after symlink was created
* decoder
  - ffmpeg: prefer over sndfile and audiofile for its DTS-WAV support
* support libfmt 11.1

ver 0.23.16 (2024/12/03)
* database
  - fix integer overflows with 64-bit inode numbers
* filter
  - ffmpeg: fix for filters producing no output
* support libfmt 11
* support ICU 76

ver 0.23.15 (2023/12/20)
* decoder
  - ffmpeg: fix build failure with FFmpeg 6.1
* output
  - alsa: limit buffer time to 2 seconds

ver 0.23.14 (2023/10/08)
* decoder
  - flac: fix scanning files with non-ASCII names on Windows
  - mad: fix calculation of LAME peak values
* mixer
  - wasapi: fix problem setting volume
* more libfmt 10 fixes
* fix auto-detected systemd unit directory
* Android
  - require Android 7 or newer

ver 0.23.13 (2023/05/22)
* input
  - curl: fix busy loop after connection failed
  - curl: hide "404" log messages for non-existent ".mpdignore" files
* archive
  - zzip: fix crash bug
* database
  - simple: reveal hidden songs after deleting containing CUE
* decoder
  - ffmpeg: reorder to a lower priority than "gme"
  - gme: require GME 0.6 or later
* output
  - pipewire: fix corruption bug due to missing lock
* Linux
  - shut down if parent process dies in --no-daemon mode
  - determine systemd unit directories via pkg-config
* support libfmt 10

ver 0.23.12 (2023/01/17)
* input
  - curl: require CURL 7.55.0 or later
* decoder
  - mad: fix integer underflow with very small files
* tags
  - fix crash bug due to race condition
* output
  - pipewire: adjust to PipeWire 0.3.64 API change
* fix build failures with GCC 13

ver 0.23.11 (2022/11/28)
* database
  - simple: move default database to ~/.cache/mpd/db from ~/.cache/mpd.db
  - simple: default "cache_directory" to ~/.cache/mpd/mounts
* macOS: fix build failure "no archive members specified"
* Windows
  - fix crash bug (stack buffer overflow) after I/O errors
  - fix path traversal bug because backslash was allowed in playlist names
* Android/Windows
  - update OpenSSL to 3.0.7
  - re-enable CURL's verbose error strings

ver 0.23.10 (2022/10/14)
* storage
  - curl: fix file time stamps
* decoder
  - ffmpeg: fix libfmt 9 compiler warning
* encoder
  - flac: fix failure when libFLAC is built without Ogg support
* output
  - alsa: fix crash bug
* Windows
  - log to stdout by default, don't require "log_file" setting

ver 0.23.9 (2022/08/18)
* input
  - cdio_paranoia: add options "mode" and "skip"
* decoder
  - ffmpeg: support FFmpeg 5.1
* filter
  - replay gain: fix delayed volume display with handler=mixer
* output
  - pipewire: set app icon
* fix bogus volume levels with multiple partitions
* improve iconv detection
* macOS: fix macOS 10 build problem (0.23.8 regression)
* Android
  - load mpd.conf from app data directory

ver 0.23.8 (2022/07/09)
* storage
  - curl: fix crash if web server does not understand WebDAV
* input
  - cdio_paranoia: fix crash if no drive was found
  - cdio_paranoia: faster cancellation
  - cdio_paranoia: don't scan for replay gain tags
  - pipewire: fix playback of very short tracks
  - pipewire: drop all buffers before manual song change
  - pipewire: fix stuttering after manual song change
  - snapcast: fix busy loop while paused
  - snapcast: fix stuttering after resuming playback
* mixer
  - better error messages
  - alsa: fix setting volume before playback starts
  - pipewire: fix crash bug
  - pipewire: fix volume change events with PipeWire 0.3.53
  - pipewire: don't force initial volume=100%
* support libfmt 9

ver 0.23.7 (2022/05/09)
* database
  - upnp: support pupnp 1.14
* decoder
  - ffmpeg: fix HLS seeking
  - opus: fix missing song length on high-latency files
* output
  - shout: require at least libshout 2.4.0
* mixer
  - pipewire: fix volume restore
  - software: update volume of disabled outputs
* support libiconv

ver 0.23.6 (2022/03/14)
* protocol
  - support filename "cover.webp" for "albumart" command
  - support "readcomments" and "readpicture" on CUE tracks
* decoder
  - ffmpeg: fix end-of-file check (update stuck at empty files)
  - opus: fix "readpicture" on Opus files
* output
  - pipewire: fix crash bug if setting volume before playback starts
  - wasapi: fix resume after pause

ver 0.23.5 (2021/12/01)
* protocol
  - support relative offsets for "searchadd"
  - fix "searchaddpl" bug (bogus error "Bad position")
* database
  - upnp: fix crash bug
* tags
  - fix MixRamp support
* migrate to PCRE2
* GCC 12 build fixes

ver 0.23.4 (2021/11/11)
* protocol
  - add optional position parameter to "searchaddpl"
* decoder
  - ffmpeg: support libavcodec 59
* output
  - alsa: add option "thesycon_dsd_workaround" to work around device bug
* fix crash on debug builds if startup fails
* systemd
  - remove "RuntimeDirectory" directive because it caused problems
  - ignore the "pid_file" setting if started as systemd service
* Windows
  - enable the "openmpt" decoder plugin

ver 0.23.3 (2021/10/31)
* protocol
  - add optional position parameter to "add" and "playlistadd"
  - allow range in "playlistdelete"
* database
  - fix scanning files with question mark in the name
  - inotify: fix use-after-free bug
* output
  - alsa: add option "stop_dsd_silence" to work around DSD DAC noise
* macOS: fix libfmt related build failure
* systemd: add "RuntimeDirectory" directive

ver 0.23.2 (2021/10/22)
* protocol
  - fix "albumart" timeout bug
* input
  - nfs: fix playback bug
* output
  - pipewire: send artist and title to PipeWire
  - pipewire: DSD support
* neighbor
  - mention failed plugin name in error message
* player
  - fix cross-fade regression
* fix crash with libfmt versions older than 7

ver 0.23.1 (2021/10/19)
* protocol
  - use decimal notation instead of scientific notation
  - "load" supports relative positions
* output
  - emit "mixer" idle event when replay gain changes volume
  - pipewire: emit "mixer" idle events on external volume change
  - pipewire: attempt to change the graph sample rate
  - snapcast: fix time stamp bug which caused "Failed to get chunk"
* fix libfmt linker problems
* fix broken password authentication

ver 0.23 (2021/10/14)
* protocol
  - new command "getvol"
  - show the audio format in "playlistinfo"
  - support "listfiles" with arbitrary storage plugins
  - support relative positions in "addid"
  - fix relative positions in "move" and "moveid"
  - add "position" parameter to "findadd" and "searchadd"
  - add position parameter to "load"
* database
  - proxy: require MPD 0.20 or later
  - proxy: require libmpdclient 2.11 or later
  - proxy: split search into chunks to avoid exceeding the output buffer
  - simple: add option to hide CUE target songs
  - upnp: support libnpupnp instead of libupnp
* archive
  - zzip, iso9660: ignore file names which are invalid UTF-8
* decoder
  - openmpt: new plugin
  - wavpack: fix WVC file support
* player
  - do not cross-fade songs shorter than 20 seconds
* output
  - oss: support DSD over PCM
  - pipewire: new plugin
  - snapcast: new plugin
* tags
  - new tags "ComposerSort", "Ensemble", "Movement", "MovementNumber", and "Location"
* split permission "player" from "control"
* add option "host_permissions"
* new build-time dependency: libfmt

ver 0.22.11 (2021/08/24)
* protocol
  - fix "albumart" crash
* filter
  - ffmpeg: pass "channel_layout" instead of "channels" to buffersrc
  - ffmpeg: fix "av_buffersink_get_frame() failed: Resource temporarily unavailable"
  - ffmpeg: support double-precision samples (by converting to single precision)
* Android
  - build with NDK r23
  - playlist_directory defaults to "/sdcard/Android/data/org.musicpd/files/playlists"

ver 0.22.10 (2021/08/06)
* protocol
  - support "albumart" for virtual tracks in CUE sheets
* database
  - simple: fix crash bug
  - simple: fix absolute paths in CUE "as_directory" entries
  - simple: prune CUE entries from database for non-existent songs
* input
  - curl: fix crash bug after stream with Icy metadata was closed by peer
  - tidal: remove defunct unmaintained plugin
* tags
  - fix crash caused by bug in TagBuilder and a few potential reference leaks
* output
  - httpd: fix missing tag after seeking into a new song
  - oss: fix channel order of multi-channel files
* mixer
  - alsa: fix yet more rounding errors

ver 0.22.9 (2021/06/23)
* database
  - simple: load all .mpdignore files of all parent directories
* tags
  - fix "readcomments" and "readpicture" on remote files with ID3 tags
* decoder
  - ffmpeg: support the tags "sort_album", "album-sort", "artist-sort"
  - ffmpeg: fix build failure with FFmpeg 3.4
* Android
  - fix auto-start on boot in Android 8 or later
* Windows
  - fix build failure with SQLite

ver 0.22.8 (2021/05/22)
* fix crash bug in "albumart" command (0.22.7 regression)

ver 0.22.7 (2021/05/19)
* protocol
  - don't use glibc extension to parse time stamps
  - optimize the "albumart" command
* input
  - curl: send user/password in the first request, save one roundtrip
* decoder
  - ffmpeg: fix build problem with FFmpeg 3.4
  - gme: support RSN files
* storage
  - curl: don't use glibc extension
* database
  - simple: fix database corruption bug
* output
  - fix crash when pausing with multiple partitions
  - jack: enable on Windows
  - httpd: send header "Access-Control-Allow-Origin: *"
  - wasapi: add algorithm for finding usable audio format
  - wasapi: use default device only if none was configured
  - wasapi: add DoP support

ver 0.22.6 (2021/02/16)
* fix missing tags on songs in queue

ver 0.22.5 (2021/02/15)
* protocol
  - error for malformed ranges instead of ignoring silently
  - better error message for open-ended range with "move"
* database
  - simple: fix missing CUE sheet metadata in "addid" command
* tags
  - id: translate TPE3 to Conductor, not Performer
* archive
  - iso9660: another fix for unaligned reads
* output
  - httpd: error handling on Windows improved
  - pulse: fix deadlock with "always_on"
* Windows:
  - enable https:// support (via Schannel)
* Android
  - work around "Permission denied" on mpd.conf

ver 0.22.4 (2021/01/21)
* protocol
  - add command "binarylimit" to allow larger chunk sizes
  - fix "readpicture" on 32 bit machines
  - show duration and tags of songs in virtual playlist (CUE) folders
* storage
  - curl: fix several WebDAV protocol bugs
* decoder
  - dsdiff: apply padding to odd-sized chunks
* filter
  - ffmpeg: detect the output sample format
* output
  - moveoutput: fix always_on and tag lost on move
* Android
  - enable https:// support (via OpenSSL)

ver 0.22.3 (2020/11/06)
* playlist
  - add option "as_directory", making CUE file expansion optional
* storage
  - curl: fix crash bug
* filter
  - fix garbage after "Audio format not supported by filter" message
  - ffmpeg: support planar output
  - ffmpeg: support sample formats other than 16 bit

ver 0.22.2 (2020/10/28)
* database
  - simple: purge songs and virtual directories for unavailable plugins
    on update
* input
  - qobuz/tidal: fix protocol errors due to newlines in error messages
  - smbclient: disable by default due to libsmbclient crash bug
* playlist
  - soundcloud: fix protocol errors due to newlines in error messages
* state_file: save on shutdown

ver 0.22.1 (2020/10/17)
* decoder
  - opus: apply the OpusHead output gain even if there is no EBU R128 tag
  - opus: fix track/album ReplayGain fallback
* output
  - alsa: don't deadlock when the ALSA driver is buggy
  - jack, pulse: reduce the delay when stopping or pausing playback
* playlist
  - cue: fix two crash bugs
* state_file: fix the state_file_interval setting

ver 0.22 (2020/09/23)
* protocol
  - "findadd"/"searchadd"/"searchaddpl" support the "sort" and
    "window" parameters
  - add command "readpicture" to download embedded pictures
  - command "moveoutput" moves an output between partitions
  - command "delpartition" deletes a partition
  - show partition name in "status" response
* tags
  - new tags "Grouping" (for ID3 "TIT1"), "Work" and "Conductor"
* input
  - curl: support "charset" parameter in URI fragment
  - ffmpeg: allow partial reads
  - io_uring: new plugin for local files on Linux (using liburing)
  - smbclient: close unused SMB/CIFS connections
* database
  - upnp: drop support for libupnp versions older than 1.8
* playlist
  - cue: integrate contents in database
* decoder
  - ffmpeg: support RTSP
  - mad: remove option "gapless", always do gapless
  - sidplay: add option "default_genre"
  - sidplay: map SID name field to "Album" tag
  - sidplay: add support for new song length format with libsidplayfp 2.0
  - vorbis, opus: improve seeking accuracy
* playlist
  - flac: support reading CUE sheets from remote FLAC files
* filter
  - ffmpeg: new plugin based on FFmpeg's libavfilter library
  - hdcd: new plugin based on FFmpeg's "af_hdcd" for HDCD playback
  - volume: convert S16 to S24 to preserve quality and reduce dithering noise
  - dsd: add integer-only DSD to PCM converter
* output
  - jack: add option "auto_destination_ports"
  - jack: report error details
  - pulse: add option "media_role"
  - solaris: support S8 and S32
* lower the real-time priority from 50 to 40
* switch to C++17
  - GCC 8 or clang 5 (or newer) recommended

ver 0.21.26 (2020/09/21)
* database
  - inotify: obey ".mpdignore" files
* output
  - osx: fix crash bug
  - sles: support floating point samples
* archive
  - bzip2: fix crash on corrupt bzip2 file
  - bzip2: flush output at end of input file
  - iso9660: fix unaligned reads
  - iso9660: support seeking
  - zzip: fix crash on corrupt ZIP file
* decoder
  - ffmpeg: remove "rtsp://" from the list of supported protocols
  - ffmpeg: add "hls+http://" to the list of supported protocols
  - opus: support the gain value from the Opus header
  - sndfile: fix lost samples at end of file
* fix "single" mode bug after resuming playback
* the default log_level is "default", not "info"

ver 0.21.25 (2020/07/06)
* protocol:
  - fix crash when using "rangeid" while playing
* database
  - simple: automatically scan new mounts
  - upnp: fix compatibility with Plex DLNA
* storage
  - fix disappearing mounts after mounting twice
  - udisks: fix reading ".mpdignore"
* input
  - file: detect premature end of file
  - smbclient: don't send credentials to MPD clients
* decoder
  - opus: apply pre-skip and end trimming
  - opus: fix memory leak
  - opus: fix crash bug
  - vorbis: fix crash bug
* output
  - osx: improve sample rate selection
  - osx: fix noise while stopping
* neighbor
  - upnp: fix crash during shutdown
* Windows/Android:
  - fix Boost detection after breaking change in Meson 0.54

ver 0.21.24 (2020/06/10)
* protocol
  - "tagtypes" requires no permissions
* database
  - simple: fix crash when mounting twice
* decoder
  - modplug: fix Windows build failure
  - wildmidi: attempt to detect WildMidi using pkg-config
  - wildmidi: fix Windows build failure
* player
  - don't restart current song if seeking beyond end
* Android
  - enable the decoder plugins GME, ModPlug and WildMidi
  - fix build failure with Android NDK r21
* Windows
  - fix stream playback
  - enable the decoder plugins GME, ModPlug and WildMidi
  - work around Meson bug breaking the Windows build with GCC 10
* fix unit test failure

ver 0.21.23 (2020/04/23)
* protocol
  - add tag fallback for AlbumSort
* storage
  - curl: fix corrupt "href" values in the presence of XML entities
  - curl: unescape "href" values
* input
  - nfs: fix crash bug
  - nfs: fix freeze bug on reconnect
* decoder
  - gme: adapt to API change in the upcoming version 0.7.0
* output
  - alsa: implement channel mapping for 5.0 and 7.0
* player
  - drain outputs at end of song in "single" mode
* Windows
  - fix case insensitive search

ver 0.21.22 (2020/04/02)
* database
  - simple: optimize startup
* input
  - curl: fix streaming errors on Android
* playlist
  - rss: support MIME type application/xml
* mixer
  - android: new mixer plugin for "sles" output
* Android
  - TV support
* Windows
  - fix time zone offset check
* fix build failures with uClibc-ng

ver 0.21.21 (2020/03/19)
* configuration
  - fix bug in "metadata_to_use" setting
* playlist
  - asx, xspf: fix corrupt tags in the presence of XML entities
* archive
  - iso9660: skip empty file names to work around libcdio bug
* decoder
  - gme: ignore empty tags
* output
  - solaris: port to NetBSD
* raise default "max_connections" value to 100

ver 0.21.20 (2020/02/16)
* decoder
  - audiofile, ffmpeg, sndfile: handle MIME type "audio/wav"
  - ffmpeg: fix playback of AIFF and TTA
  - vorbis, opus: fix seeking in small files
* fix backwards seeking on ARM (and other non-x86 CPUs)

ver 0.21.19 (2020/01/17)
* configuration
  - allow overriding top-level settings in includes
* output
  - pulse: obey Pulse's maximum sample rate (fixes DSD128 playback)
* fix build failure with clang 10
* fix build failure with Android NDK r20

ver 0.21.18 (2019/12/24)
* protocol
  - work around Mac OS X bug in the ISO 8601 parser
* output
  - alsa: fix hang bug with ALSA "null" outputs
* storage
  - curl: fix crash bug
* drop support for CURL versions older than 7.32.0
* reduce unnecessary CPU wakeups

ver 0.21.17 (2019/12/16)
* protocol
  - relax the ISO 8601 parser: allow omitting field separators, the
    time of day and the "Z" suffix
* archive
  - zzip: improve error reporting
* outputs
  - jack: mark ports as terminal
  - shout: declare metadata as UTF-8
* fix build failure with -Ddatabase=false

ver 0.21.16 (2019/10/16)
* queue
  - fix relative destination offset when moving a range
* storage
  - curl: request the "resourcetype" property to fix database update
  - curl: URL-encode more paths
  - curl: follow redirects for collections without trailing slash
* update
  - fix crash when music_directory is not a directory
* fix build with iconv() instead of ICU

ver 0.21.15 (2019/09/25)
* decoder
  - dsdiff, dsf: fix displayed bit rate
  - mpcdec: fix bogus ReplayGain values
* output
  - solaris: fix build with glibc 2.30

ver 0.21.14 (2019/08/21)
* decoder
  - sidplay: show track durations in database
  - sidplay: convert tag values from Windows-1252 charset
  - sidplay: strip text from "Date" tag
* player
  - fix crash after song change
  - fix seek position after restarting the decoder
* protocol
  - include command name in error responses

ver 0.21.13 (2019/08/06)
* input
  - cdio_paranoia: require libcdio-paranoia 10.2+0.93+1
* decoder
  - mad: fix crackling sound (0.21.12 regression)
* output
  - jack: improved Windows compatibility

ver 0.21.12 (2019/08/03)
* decoder
  - mad: update bit rate after seeking
  - mad: fix several bugs preventing the plugin from decoding the last frame
  - opus: ignore case in replay gain tag names
  - opus, vorbis: decode the "end of stream" packet
* output
  - jack: fix mono-to-stereo conversion
* player
  - don't restart unseekable song after failed seek attempt
* Windows
  - support backslash in relative URIs loaded from playlists

ver 0.21.11 (2019/07/03)
* input
  - tidal: deprecated because Tidal has changed the protocol
* decoder
  - wildmidi: log error if library initialization fails
* output
  - alsa: fix busy loop while draining
  - alsa: fix missing drain call
  - alsa: improve xrun-avoiding silence generator
  - alsa: log when generating silence due to slow decoder
  - alsa, osx: fix distortions with DSD_U32 and DoP on 32 bit CPUs
* protocol
  - fix "list" with multiple "group" levels

ver 0.21.10 (2019/06/05)
* decoder
  - opus: fix duplicate tags
* output
  - httpd: reject some well-known URIs
* fix crash bug (0.21.9 regression)

ver 0.21.9 (2019/05/20)
* input
  - buffer: fix deadlock bug
* Android
  - fix crash on ARMv7
  - request storage permission on Android 6+
* fix spurious "single" mode bug

ver 0.21.8 (2019/04/23)
* input
  - smbclient: download to buffer instead of throttling transfer
* output
  - httpd: add missing mutex lock
  - httpd: fix use-after-free bug
* playlist
  - soundcloud: fix "Unsupported URI scheme" (0.21.6 regression)
* fix Bonjour bug
* fix build failure with GCC 9
* fix build failure with -Ddatabase=false
* systemd: add user socket unit
* doc: "list file" is deprecated

ver 0.21.7 (2019/04/03)
* input
  - qobuz/tidal: scan tags when loading a playlist
* require Meson 0.49.0 for native libgcrypt-config support
* fix build failure with -Dlocal_socket=false
* Haiku
  - fix build
  - add version info

ver 0.21.6 (2019/03/17)
* protocol
  - allow loading playlists specified as absolute filesystem paths
  - fix negated filter expressions with multiple tag values
  - fix "list" with filter expression
  - omit empty playlist names in "listplaylists"
* input
  - cdio_paranoia: fix build failure due to missing #include
* decoder
  - opus: fix replay gain when there are no other tags
  - opus: fix seeking to beginning of song
  - vorbis: fix Tremor conflict resulting in crash
* output
  - pulse: work around error with unusual channel count
  - osx: fix build failure
* playlist
  - flac: fix use-after-free bug
* support abstract sockets on Linux
* Windows
  - remove the unused libwinpthread-1.dll dependency
* Android
  - enable SLES power saving mode

ver 0.21.5 (2019/02/22)
* protocol
  - fix deadlock in "albumart" command
  - fix "tagtypes disable" command
* database
  - simple: fix assertion failure
  - fix assertion failures with mount points
* storage
  - udisks: fix "AlreadyMounted" error
  - udisks: use relative path from mount URI
  - fix memory leak
* input
  - buffer: fix crash bug when playing remote WAV file
* tags
  - ape: map "Album Artist"
* output
  - shout: add support for TLS
* mixer
  - pulse: add "scale_volume" setting

ver 0.21.4 (2019/01/04)
* database
  - inotify: fix crash bug "terminate called after throwing ..."
  - upnp: implement "list ... group"
* output
  - httpd: declare protocol "HTTP/1.1" instead of "ICY"
* remove libwrap support
* Windows
  - fix "Failed to accept connection: unknown error"
* fix Haiku build

ver 0.21.3 (2018/11/16)
* output
  - alsa: fix crash bug
  - alsa: fix stuttering at start of playback
  - alsa: fix discarded samples at end of song
  - alsa: clear error after reopening device
* log: default to journal if MPD was started as systemd service

ver 0.21.2 (2018/11/12)
* protocol
  - operator "=~" matches a regular expression
  - operator "contains" matches substrings
* decoder
  - ffmpeg: require FFmpeg 3.1 or later
  - ffmpeg: fix broken sound with certain codecs
* output
  - alsa: fix high CPU usage with dmix
  - httpd: fix three crash bugs
* mixer
  - alsa: fix more rounding errors
* fix zlib support

ver 0.21.1 (2018/11/04)
* protocol
  - allow escaping quotes in filter expressions
  - operator "==" never searches substrings in filter expressions
* decoder
  - ffmpeg: fix build failure with non-standard FFmpeg installation path
  - flac: fix linker failure when building without FLAC support
* encoder
  - vorbis: fix linker failure when building without Vorbis decoder
* fix build failure on Linux-PowerPC
* fix build failure on FreeBSD
* eliminate DLL dependencies on Windows
* add warning about buggy Boost version 1.67
* require Meson 0.47.2 because a Meson 0.47.1 bug breaks our build

ver 0.21 (2018/10/31)
* configuration
  - add "include" directive, allows including config files
  - incremental "metadata_to_use" setting
* protocol
  - "tagtypes" can be used to hide tags
  - "find" and "search" can sort
  - "outputs" prints the plugin name
  - "outputset" sets runtime attributes
  - close connection when client sends HTTP request
  - new filter syntax for "find"/"search" etc. with negation
* database
  - simple: scan audio formats
  - proxy: require libmpdclient 2.9
  - proxy: forward `sort` and `window` to server
* player
  - hard-code "buffer_before_play" to 1 second, independent of audio format
  - "one-shot" single mode
* input
  - curl: download to buffer instead of throttling transfer
  - qobuz: new plugin to play Qobuz streams
  - tidal: new plugin to play Tidal streams
* tags
  - new tags "OriginalDate", "MUSICBRAINZ_WORKID"
* decoder
  - ffmpeg: require at least version 11.12
  - gme: try loading m3u sidecar files
  - hybrid_dsd: new decoder plugin
  - mad: move "gapless_mp3_playback" setting to "decoder" block
  - mikmod: require at least version 3.2
  - pcm: support audio/L24 (RFC 3190)
  - sidplay: support basic and kernal rom (libsidplayfp)
* resampler
  - soxr: flush resampler at end of song
* output
  - alsa: non-blocking mode
  - alsa: change "dop" and "allowed_formats" settings at runtime
  - ao: fix crash bug due to partial frames
  - shout: support the Shine encoder plugin
  - sndio: remove support for the broken RoarAudio sndio emulation
  - osx: initial support for DSD over PCM
  - roar: removed
  - httpd_output: support for unix sockets
* mixer
  - sndio: new mixer plugin
* encoder
  - opus: support for sending metadata using ogg stream chaining
* listen on $XDG_RUNTIME_DIR/mpd/socket by default
* append hostname to Zeroconf service name
* systemd watchdog support
* require GCC 6
* build with Meson instead of autotools
* use GTest instead of cppunit

ver 0.20.23 (2018/10/29)
* protocol
  - emit "player" idle event when restarting the current song
* fix broken float to s32 conversion
* new clang crash bug workaround

ver 0.20.22 (2018/10/23)
* protocol
  - add tag fallbacks for AlbumArtistSort, ArtistSort
  - fix empty string filter on fallback tags
  - "count group ..." can print an empty group
  - fix broken command "list ... group"
* storage
  - curl: URL-encode paths
* decoder
  - fluidsynth: adapt to API change in version 2.0
* Android
  - now runs as a service
  - add button to start/stop MPD
  - add option to auto-start on boot
* work around clang bug leading to crash
* install the SVG icon

ver 0.20.21 (2018/08/17)
* database
  - proxy: add "password" setting
  - proxy: support tags "ArtistSort", "AlbumArtistSort", "AlbumSort"
  - simple: allow .mpdignore comments only at start of line
* output
  - httpd: remove broken DLNA support code
* playlist
  - cue: support file type declaration "FLAC" (non-standard)
* URI schemes are case insensitive
* Android, Windows
  - enable the "curl" storage plugin

ver 0.20.20 (2018/05/22)
* protocol
  - fix "modified-since" filter regression
* output
  - pulse: cork stream when paused due to "single" mode
* decoder
  - dsdiff, dsf: support more MIME types
  - dsdiff, dsf: allow 4 MB ID3 tags
  - opus: support R128_ALBUM_GAIN tag
* Android, Windows
  - enable the "proxy" database plugin

ver 0.20.19 (2018/04/26)
* protocol
  - validate absolute seek time, reject negative values
* database
  - proxy: fix "search already in progress" errors
  - proxy: implement "list ... group"
* input
  - mms: fix lockup bug and a crash bug
* decoder
  - ffmpeg: fix av_register_all() deprecation warning (FFmpeg 4.0)
* player
  - fix spurious "Not seekable" error when switching radio streams
* macOS: fix crash bug

ver 0.20.18 (2018/02/24)
* input
  - curl: allow authentication methods other than "Basic"
* decoder
  - flac: improve seeking precision
* fix gapless CUE song transitions
* Android, Windows
  - enable the NFS storage plugin

ver 0.20.17 (2018/02/11)
* output
  - alsa: fix crash bug with 8 channels
* mixer
  - alsa: fix rounding error at volume 0
* fix real-time and idle scheduling with Musl
* Android
  - fix compatibility with Android 4.0

ver 0.20.16 (2018/02/03)
* output
  - pulse: fix crash during auto-detection
* database
  - simple: fix search within mount points
  - upnp: enable IPv6
* archive
  - iso9660: libcdio 2.0 compatibility
* fix crash in debug build on Haiku and other operating systems

ver 0.20.15 (2018/01/05)
* queue: fix crash after seek failure
* resampler
  - soxr: clear internal state after manual song change
* state file
  - make mount point restore errors non-fatal
  - fix crash when restoring mounts with incompatible database plugin
* Android
  - build without Ant
  - fix for SIGSYS crash

ver 0.20.14 (2018/01/01)
* database
  - simple: fix file corruption in the presence of mount points
* archive
  - bz2: fix deadlock
  - reduce lock contention, fixing lots of xrun problems
* fix Solaris build failure

ver 0.20.13 (2017/12/18)
* output
  - osx: set up ring buffer to hold at least 100ms
* mixer
  - alsa: fix rounding errors
* database
  - simple: don't purge mount points on update/rescan
  - simple: fix "mount" bug caused by bad compiler optimization
  - simple: fix "lsinfo" into mount points
  - upnp: work around libupnp 1.6.24 API breakage
* queue: fix spuriously misplaced prioritized songs
* save and restore mountpoints within the state file
* include Windows cross-build script in source tarball
* fix Windows build failures

ver 0.20.12 (2017/11/25)
* database
  - upnp: adapt to libupnp 1.8 API changes
* input
  - cdio_paranoia, ffmpeg, file, smbclient: reduce lock contention,
    fixing lots of xrun problems
  - curl: fix seeking
* decoder
  - ffmpeg: fix GCC 8 warning
  - vorbis: fix Tremor support
* player
  - log message when decoder is too slow
* encoder
  - vorbis: default to quality 3
* output
  - fix hanging playback with soxr resampler
  - httpd: flush encoder after tag; fixes corrupt Vorbis stream

ver 0.20.11 (2017/10/18)
* storage
  - curl: support Content-Type application/xml
* decoder
  - ffmpeg: more reliable song duration
  - gme: fix track numbering
* improve random song order when switching songs manually
* fix case insensitive search without libicu
* fix Unicode file names in playlists on Windows
* fix endless loop when accessing malformed file names in ZIP files

ver 0.20.10 (2017/08/24)
* decoder
  - ffmpeg: support MusicBrainz ID3v2 tags
* tags
  - aiff: fix FORM chunk size endianness (is big-endian)
* mixer
  - osx: add a mixer for OSX.
* fix crash when resuming playback before decoder is ready
* fix crash on Windows

ver 0.20.9 (2017/06/04)
* decoder
  - ffmpeg: support *.adx
* fix byte order detection on FreeBSD/aarch64
* fix more random crashes when compiled with clang

ver 0.20.8 (2017/05/19)
* output
  - osx: fix build failure due to missing "noexcept"
* playlist
  - m3u: support MIME type `audio/mpegurl`
* fix build failure with GCC 4.x

ver 0.20.7 (2017/05/15)
* database
  - simple: fix false positive directory loop detection with NFS
* enforce a reasonable minimum audio_buffer_size setting
* cap buffer_before_play at 80% to prevent deadlock
* fix random crashes when compiled with clang

ver 0.20.6 (2017/03/10)
* input
  - curl: fix headers after HTTP redirect to Shoutcast server
* decoder
  - ffmpeg: re-enable as fallback
  - mpcdec: fix crash (division by zero) after seeking
  - sidplay: make compatible with libsidplayfp < 1.8
* fix stream tags after automatic song change
* workaround for GCC 4.9.4 / libstdc++ bug (build failure)

ver 0.20.5 (2017/02/20)
* tags
  - id3: fix memory leak on corrupt ID3 tags
* decoder
  - sidplay: don't require libsidutils when building with libsidplayfp
* output
  - httpd: fix two buffer overflows in IcyMetaData length calculation
* mixer
  - alsa: fix crash bug

ver 0.20.4 (2017/02/01)
* input
  - nfs: fix freeze after reconnect
* output
  - sndio: work around a libroar C++ incompatibility
* workaround for GCC 4.9 "constexpr" bug
* fix FreeBSD build failure

ver 0.20.3 (2017/01/25)
* protocol
  - "playlistadd" creates new playlist if it does not exist, as documented
* database
  - proxy: fix error "terminate called after throwing ..."
  - proxy: make connect errors during startup non-fatal
* neighbor
  - upnp: fix premature expiry
* replay gain: don't reset ReplayGain levels when unpausing playback
* silence surround channels when converting from stereo
* use shortcuts such as "dsd64" in log messages

ver 0.20.2 (2017/01/15)
* input
  - alsa: fix crash bug
  - alsa: fix buffer overruns
* decoder
  - flac: add options "probesize" and "analyzeduration"
* resampler
  - libsamplerate: reset state after seeking
* output
  - fix static noise after changing to a different audio format
  - alsa: fix the DSD_U32 sample rate
  - alsa: fix the DSD_U32 byte order
  - alsa: support DSD_U16
  - recorder: fix error "Failed to create : No such file or directory"
* playlist
  - cue: fix skipping songs

ver 0.20.1 (2017/01/09)
* input
  - curl: fix crash bug
  - curl: fix freeze bug
* decoder
  - wavpack: fix crash bug
* storage
  - curl: new storage plugin for WebDAV (work in progress)
* mixer
  - alsa: normalize displayed volume according to human perception
* fix crash with volume_normalization enabled

ver 0.20 (2017/01/04)
* protocol
  - "commands" returns playlist commands only if playlist_directory configured
  - "search"/"find" have a "window" parameter
  - report song duration with milliseconds precision
  - "sticker find" can match sticker values
  - drop the "file:///" prefix for absolute file paths
  - add range parameter to command "plchanges" and "plchangesposid"
  - send verbose error message to client
* input
  - curl: fix memory leak
* tags
  - ape, ogg: drop support for non-standard tag "album artist"
    affected filetypes: vorbis, flac, opus & all files with ape2 tags
    (most importantly some mp3s)
  - id3: remove the "id3v1_encoding" setting; by definition, all ID3v1 tags
    are ISO-Latin-1
  - ape: support APE replay gain on remote files
  - read ID3 tags from NFS/SMB
* decoder
  - improved error logging
  - report I/O errors to clients
  - ffmpeg: support ReplayGain and MixRamp
  - ffmpeg: support stream tags
  - gme: add option "accuracy"
  - gme: provide the TRACK tag
  - gme: faster scanning
  - mad: reduce memory usage while scanning tags
  - mpcdec: read the bit rate
  - pcm: support audio/L16 (RFC 2586) and audio/x-mpd-float
  - sidplay: faster scanning
  - wavpack: large file support
  - wavpack: support DSD (WavPack 5)
  - wavpack: archive support
* playlist
  - cue: don't skip pregap
  - embcue: fix last track
  - flac: new plugin which reads the "CUESHEET" metadata block
* output
  - alsa: fix multi-channel order
  - alsa: remove option "use_mmap"
  - alsa: support DSD_U32
  - alsa: disable DoP if it fails
  - jack: reduce CPU usage
  - pulse: set channel map to WAVE-EX
  - recorder: record tags
  - recorder: allow dynamic file names
  - sndio: new output plugin
* mixer
  - null: new plugin
* resampler
  - new block "resampler" in configuration file
    replacing the old "samplerate_converter" setting
  - soxr: allow multi-threaded resampling
* player
  - reset song priority on playback
  - reduce xruns
* write database and state file atomically
* always write UTF-8 to the log file.
* remove dependency on GLib
* support libsystemd (instead of the older libsystemd-daemon)
* database
  - proxy: add TCP keepalive option
* update
  - apply .mpdignore matches to subdirectories
* switch the code base to C++14
  - GCC 4.9 or clang 3.4 (or newer) recommended

ver 0.19.21 (2016/12/13)
* decoder
  - ffmpeg: fix crash bug
* fix unit test failure after recent "setprio" change
* systemd: add user unit

ver 0.19.20 (2016/12/09)
* protocol
  - "setprio" re-enqueues old song if priority has been raised
* decoder
  - ffmpeg: ignore empty packets
  - pcm: fix corruption bug with partial frames (after short read)
  - sidplay: fix playback speed with libsidplayfp
* output
  - winmm: fix 8 bit playback
* fix gcc 7.0 -Wimplicit-fallthrough
* systemd: paranoid security settings

ver 0.19.19 (2016/08/23)
* decoder
  - ffmpeg: bug fix for FFmpeg 3.1 support
  - wildmidi: support libWildMidi 0.4
* output
  - pulse: support 32 bit, 24 bit and floating point playback
* support non-x86 NetBSD
* fix clang 3.9 warnings

ver 0.19.18 (2016/08/05)
* decoder
  - ffmpeg: fix crash with older FFmpeg versions (< 3.0)
  - ffmpeg: log detailed error message
  - ffmpeg: support FFmpeg 3.1
  - sidplay: detect libsidplay2 with pkg-config
  - sidplay: log detailed error message
  - sidplay: read the "date" tag
  - sidplay: allow building with libsidplayfp instead of libsidplay2
* output
  - shout: recognize setting "encoder" instead of "encoding"
* fix memory leak after stream failure
* fix build failure with Boost 1.61
* require gcc 4.7 or newer

ver 0.19.17 (2016/07/09)
* decoder
  - flac: fix assertion failure while seeking
  - flac: fix stream duration indicator
  - fix seek problems in several plugins
* fix spurious seek error "Failed to allocate silence buffer"
* replay gain: fix "replay_gain_handler mixer" setting
* DSD: use 0x69 as silence pattern
* fix use-after-free bug on "close" and "kill"

ver 0.19.16 (2016/06/13)
* faster seeking
* fix system include path order
* add missing DocBook file to tarball

ver 0.19.15 (2016/04/30)
* decoder
  - ffmpeg: support FFmpeg 3.0
  - ffmpeg: use as fallback instead of "mad" if no plugin matches
  - opus: support bigger OpusTags packets
* fix more build failures on non-glibc builds due to constexpr Mutex
* fix build failure due to missing include
* fix unit test on Alpha

ver 0.19.14 (2016/03/18)
* decoder
  - dsdiff: fix off-by-one buffer overflow
  - opus: limit tag size to 64 kB
* archive
  - iso9660: fix buffer overflow
* fix quadratic runtime bug in the tag pool
* fix build failures on non-glibc builds due to constexpr Mutex

ver 0.19.13 (2016/02/23)
* tags
  - aiff, riff: fix ID3 chunk padding
* decoder
  - ffmpeg: support the TAK codec
* fix disappearing duration of remote songs during playback
* initialize supplementary groups with glibc 2.19+

ver 0.19.12 (2015/12/15)
* fix assertion failure on malformed UTF-8 tag
* fix build failure on non-Linux systems
* fix LimitRTTIME in systemd unit file

ver 0.19.11 (2015/10/27)
* tags
  - ape: fix buffer overflow
* decoder
  - ffmpeg: fix crash due to wrong avio_alloc_context() call
  - gme: don't loop forever, fall back to GME's default play length
* encoder
  - flac: fix crash with 32 bit playback
* mixer
  - fix mixer lag after enabling/disabling output

ver 0.19.10 (2015/06/21)
* input
  - curl: fix deadlock on small responses
  - smbclient: fix DFF playback
* decoder
  - ffmpeg: improve seeking accuracy
  - fix stuck stream tags
* encoder
  - opus: fix bogus granulepos
* output
  - fix failure to open device right after booting
* neighbor
  - nfs: fix deadlock when connecting
* fix "single" mode breakage due to queue edits

ver 0.19.9 (2015/02/06)
* decoder
  - dsdiff, dsf: raise ID3 tag limit to 1 MB
* playlist: fix loading duplicate tag types from state file
* despotify: remove defunct plugin
* fix clock integer overflow on OS X
* fix gcc 5.0 warnings
* fix build failure with uClibc
* fix build failure on non-POSIX operating systems
* fix dependency issue on parallel Android build
* fix database/state file saving on Windows

ver 0.19.8 (2015/01/14)
* input
  - curl: fix bug after rewinding from end-of-file
  - mms: reduce delay at the beginning of playback
* decoder
  - dsdiff, dsf: allow ID3 tags larger than 4 kB
  - ffmpeg: support interleaved floating point
* fix clang 3.6 warnings
* fix build failure on NetBSD

ver 0.19.7 (2014/12/17)
* input
  - nfs: fix crash while canceling a failing file open operation
  - nfs: fix memory leak on connection failure
  - nfs: fix reconnect after mount failure
  - nfs: implement mount timeout (60 seconds)
* storage
  - nfs: implement I/O timeout (60 seconds)
* playlist
  - embcue: fix filename suffix detection
  - don't skip non-existent songs in "listplaylist"
* decoder
  - ffmpeg: fix time stamp underflow
* fix memory allocator bug on Windows

ver 0.19.6 (2014/12/08)
* decoder
  - ffmpeg: support FFmpeg 2.5
* fix build failure with musl
* android
  - update libFLAC to 1.3.1
  - update FFmpeg to 2.5

ver 0.19.5 (2014/11/26)
* input
  - nfs: fix crash on connection failure
* archive
  - zzip: fix crash after seeking
* decoder
  - dsdiff, dsf, opus: fix deadlock while seeking
  - mp4v2: remove because of incompatible license

ver 0.19.4 (2014/11/18)
* protocol
  - workaround for buggy clients that send "add /"
* decoder
  - ffmpeg: support opus
  - opus: add MIME types audio/ogg and application/ogg
* fix crash on failed filename charset conversion
* fix local socket detection from uid=0 (root)

ver 0.19.3 (2014/11/11)
* protocol
  - fix "(null)" result string to "list" when AlbumArtist is disabled
* database
  - upnp: fix breakage due to malformed URIs
* input
  - curl: another fix for redirected streams
* decoder
  - audiofile: fix crash while playing streams
  - audiofile: fix bit rate calculation
  - ffmpeg: support opus
  - opus: fix bogus duration on streams
  - opus: support chained streams
  - opus: improved error logging
* fix distorted audio with soxr resampler
* fix build failure on Mac OS X with non-Apple compilers

ver 0.19.2 (2014/11/02)
* input
  - curl: fix redirected streams
* playlist
  - don't allow empty playlist name
  - m3u: don't ignore unterminated last line
  - m3u: recognize the file suffix ".m3u8"
* decoder
  - ignore URI query string for plugin detection
  - faad: remove workaround for ancient libfaad2 ABI bug
  - ffmpeg: recognize MIME type audio/aacp
  - mad: fix negative replay gain values
* output
  - fix memory leak after filter initialization error
  - fall back to PCM if given DSD sample rate is not supported
* fix assertion failure on unsupported PCM conversion
* auto-disable plugins that require GLib when --disable-glib is used

ver 0.19.1 (2014/10/19)
* input
  - mms: fix deadlock bug
* playlist
  - extm3u: fix Extended M3U detection
  - m3u, extm3u, cue: fix truncated lines
* fix build failure on Mac OS X
* add missing file systemd/mpd.socket to tarball

ver 0.19 (2014/10/10)
* protocol
  - new commands "addtagid", "cleartagid", "listfiles", "listmounts",
    "listneighbors", "mount", "rangeid", "unmount"
  - "lsinfo" and "readcomments" allowed for remote files
  - "listneighbors" lists file servers on the local network
  - "playlistadd" supports file:///
  - "idle" with unrecognized event name fails
  - "list" on album artist falls back to the artist tag
  - "list" and "count" allow grouping
  - new "search"/"find" filter "modified-since"
  - "seek*" allows fractional position
  - close connection after syntax error
* database
  - proxy: forward "idle" events
  - proxy: forward the "update" command
  - proxy: copy "Last-Modified" from remote directories
  - simple: compress the database file using gzip
  - upnp: new plugin
  - cancel the update on shutdown
* storage
  - music_directory can point to a remote file server
  - nfs: new plugin
  - smbclient: new plugin
* playlist
  - cue: fix bogus duration of the last track
  - cue: restore CUE tracks from state file
  - soundcloud: use https instead of http
  - soundcloud: add default API key
* archive
  - read tags from songs in an archive
* input
  - alsa: new input plugin
  - curl: options "verify_peer" and "verify_host"
  - ffmpeg: update offset after seeking
  - ffmpeg: improved error messages
  - mms: non-blocking I/O
  - nfs: new input plugin
  - smbclient: new input plugin
* filter
  - volume: improved software volume dithering
* decoder:
  - vorbis, flac, opus: honor DESCRIPTION= tag in Xiph-based files as a comment to the song
  - audiofile: support scanning remote files
  - audiofile: log libaudiofile errors
  - dsdiff, dsf: report bit rate
  - dsdiff, dsf: implement seeking
  - dsf: support DSD512
  - dsf: support multi-channel files
  - dsf: fix big-endian bugs
  - dsf: fix noise at end of malformed file
  - mpg123: support ID3v2, ReplayGain and MixRamp
  - sndfile: support scanning remote files
  - sndfile: support tags "comment", "album", "track", "genre"
  - sndfile: native floating point playback
  - sndfile: optimized 16 bit playback
  - mp4v2: support playback of MP4 files.
* encoder:
  - shine: new encoder plugin
* output
  - alsa: support native DSD playback
  - alsa: rename "DSD over USB" to "DoP"
  - osx: fix hang after (un)plugging headphones
* threads:
  - the update thread runs at "idle" priority
  - the output thread runs at "real-time" priority
  - increase kernel timer slack on Linux
  - name each thread (for debugging)
* configuration
  - allow playlist directory without music directory
  - use XDG to auto-detect "music_directory" and "db_file"
* add tags "AlbumSort", "MUSICBRAINZ_RELEASETRACKID"
* disable global Latin-1 fallback for tag values
* new resampler option using libsoxr
* ARM NEON optimizations
* install systemd unit for socket activation
* Android port

ver 0.18.23 (2015/02/06)
* despotify: remove defunct plugin
* fix clock integer overflow on OS X
* fix gcc 5.0 warnings

ver 0.18.22 (2015/01/14)
* fix clang 3.6 warnings

ver 0.18.21 (2014/12/17)
* playlist
  - embcue: fix filename suffix detection
* decoder
  - ffmpeg: fix time stamp underflow

ver 0.18.20 (2014/12/08)
* decoder
  - ffmpeg: support FFmpeg 2.5
* fix build failure with musl

ver 0.18.19 (2014/11/26)
* archive
  - zzip: fix crash after seeking

ver 0.18.18 (2014/11/18)
* decoder
  - ffmpeg: support opus
* fix crash on failed filename charset conversion
* fix local socket detection from uid=0 (root)

ver 0.18.17 (2014/11/02)
* playlist
  - don't allow empty playlist name
  - m3u: recognize the file suffix ".m3u8"
* decoder
  - ignore URI query string for plugin detection
  - faad: remove workaround for ancient libfaad2 ABI bug
  - ffmpeg: recognize MIME type audio/aacp

ver 0.18.16 (2014/09/26)
* fix DSD breakage due to typo in configure.ac

ver 0.18.15 (2014/09/26)
* command
  - list: reset used size after the list has been processed
* fix MixRamp
* work around build failure on NetBSD

ver 0.18.14 (2014/09/11)
* protocol
  - fix range parser bug on certain 32 bit architectures
* decoder
  - audiofile: fix crash after seeking
  - ffmpeg: fix crash with ffmpeg/libav version 11
  - fix assertion failure after seeking

ver 0.18.13 (2014/08/31)
* protocol
  - don't change song on "seekcur" in random mode

* decoder
  - dsdiff, dsf: fix endless loop on malformed file
  - ffmpeg: support ffmpeg/libav version 11
  - gme: fix song duration
* output
  - alsa: fix endless loop at end of file in dsd_usb mode
* fix state file saver
* fix build failure on Darwin

ver 0.18.12 (2014/07/30)
* database
  - proxy: fix build failure with libmpdclient 2.2
  - proxy: fix add/search and other commands with libmpdclient < 2.9
* decoder
  - audiofile: improve responsiveness
  - audiofile: fix WAV stream playback
  - dsdiff, dsf: fix stream playback
  - dsdiff: fix metadata parser bug (uninitialized variables)
  - faad: estimate song duration for remote files
  - sndfile: improve responsiveness
* randomize next song when enabling "random" mode while not playing
* randomize next song when adding to single-song queue

ver 0.18.11 (2014/05/12)
* decoder
  - opus: fix missing song length on high-latency files
* fix race condition when using GLib event loop (non-Linux)

ver 0.18.10 (2014/04/10)
* decoder
  - ffmpeg: fix seeking bug
  - ffmpeg: handle unknown stream start time
  - gme: fix memory leak
  - sndfile: work around libsndfile bug on partial read
* don't interrupt playback when current song gets deleted

ver 0.18.9 (2014/03/02)
* protocol
  - "findadd" requires the "add" permission
* output
  - alsa: improved workaround for noise after manual song change
* decoder
  - vorbis: fix linker failure when libvorbis/libogg are static
* encoder
  - vorbis: fix another linker failure
* output
  - pipe: fix hanging child process due to blocked signals
* fix build failure due to missing signal.h include

ver 0.18.8 (2014/02/07)
* decoder
  - ffmpeg: support libav v10_alpha1
* encoder
  - vorbis: fix linker failure
* output
  - roar: documentation
* more robust Icy-Metadata parser
* fix Solaris build failure

ver 0.18.7 (2014/01/13)
* playlist
  - pls: fix crash after parser error
  - soundcloud: fix build failure with libyajl 2.0.1
* decoder
  - faad: fix memory leak
  - mpcdec: reject libmpcdec SV7 in configure script
* daemon: don't initialize supplementary groups when already running
  as the configured user

ver 0.18.6 (2013/12/24)
* input
  - cdio_paranoia: support libcdio-paranoia 0.90
* tags
  - riff: recognize upper-case "ID3" chunk name
* decoder
  - ffmpeg: use relative timestamps
* output
  - openal: fix build failure on Mac OS X
  - osx: fix build failure
* mixer
  - alsa: fix build failure with uClibc
* fix replay gain during cross-fade
* accept files without metadata

ver 0.18.5 (2013/11/23)
* configuration
  - fix crash when db_file is configured without music_directory
  - fix crash on "stats" without db_file/music_directory
* database
  - proxy: auto-reload statistics
  - proxy: provide "db_update" in "stats" response
* input
  - curl: work around stream resume bug (fixed in libcurl 7.32.0)
* decoder
  - fluidsynth: auto-detect by default
* clip 24 bit data from libsamplerate
* fix ia64, mipsel and other little-endian architectures
* fix build failures due to missing includes
* fix build failure with static libmpdclient

ver 0.18.4 (2013/11/13)
* decoder
  - dsdiff: fix byte order bug
* fix build failures due to missing includes
* libc++ compatibility

ver 0.18.3 (2013/11/08)
* fix stuck MPD after song change (0.18.2 regression)

ver 0.18.2 (2013/11/07)
* protocol:
  - "close" flushes the output buffer
* input:
  - cdio_paranoia: add setting "default_byte_order"
  - curl: fix bug with redirected streams
* playlist:
  - pls: fix reversed song order
* decoder:
  - audiofile: require libaudiofile 0.3 due to API breakage
  - dsf: enable DSD128
* enable buffering when starting playback (regression fix)
* fix build failures due to missing includes
* fix big-endian support

ver 0.18.1 (2013/11/04)
* protocol:
  - always ignore whitespace at the end of the line
* networking:
  - log UNIX domain path names instead of "localhost"
  - open listener sockets in the order they were configured
  - don't abort if IPv6 is not available
* output:
  - alsa: avoid endless loop in Raspberry Pi workaround
* filter:
  - autoconvert: fix "volume_normalization" with mp3 files
* add missing files to source tarball

ver 0.18 (2013/10/31)
* configuration:
  - allow tilde paths for socket
  - default filesystem charset is UTF-8 instead of ISO-8859-1
  - increase default buffer size to 4 MB
* protocol:
  - new command "readcomments" lists arbitrary file tags
  - new command "toggleoutput"
  - "find"/"search" with "any" does not match file name
  - "search" and "find" with base URI (keyword "base")
  - search for album artist falls back to the artist tag
  - re-add the "volume" command
* input:
  - curl: enable https
  - soup: plugin removed
* playlist:
  - lastfm: remove defunct Last.fm support
* decoder:
  - adplug: new decoder plugin using libadplug
  - dsf: don't play junk at the end of the "data" chunk
  - ffmpeg: drop support for pre-0.8 ffmpeg
  - flac: require libFLAC 1.2 or newer
  - flac: support FLAC files inside archives
  - opus: new decoder plugin for the Opus codec
  - vorbis: skip 16 bit quantisation, provide float samples
  - mikmod: add "loop" configuration parameter
  - modplug: add "loop_count" configuration parameter
  - mp4ff: obsolete plugin removed
* encoder:
  - opus: new encoder plugin for the Opus codec
  - vorbis: accept floating point input samples
* output:
  - new option "tags" may be used to disable sending tags to output
  - alsa: workaround for noise after manual song change
  - ffado: remove broken plugin
  - httpd: support HEAD requests
  - mvp: remove obsolete plugin
  - osx: disabled by default because it's unmaintained and unsupported
* improved decoder/output error reporting
* eliminate timer wakeup on idle MPD
* fix unresponsive MPD while waiting for stream
* port of the source code to C++11

ver 0.17.6 (2013/10/14)
* mixer:
  - alsa: fix busy loop when USB sound device gets unplugged
* decoder:
  - modplug: fix build with Debian package 1:0.8.8.4-4
* stored playlists:
  - fix loading playlists with references to local files
  - obey filesystem_charset for URLs

ver 0.17.5 (2013/08/04)
* protocol:
  - fix "playlistadd" with URI
  - fix "move" relative to current when there is no current song
* decoder:
  - ffmpeg: support "application/flv"
  - mikmod: adapt to libmikmod 3.2
* configure.ac:
  - detect system "ar"

ver 0.17.4 (2013/04/08)
* protocol:
  - allow to omit END in ranges (START:END)
  - don't emit IDLE_PLAYER before audio format is known
* decoder:
  - ffmpeg: support float planar audio (ffmpeg 1.1)
  - ffmpeg: fix AVFrame allocation
* player:
  - implement missing "idle" events on output errors
* clock: fix build failure

ver 0.17.3 (2013/01/06)
* output:
  - osx: fix pops during playback
  - recorder: fix I/O error check
  - shout: fix memory leak in error handler
  - recorder, shout: support Ogg packets that span more than one page
* decoder:
  - ffmpeg: ignore negative time stamps
  - ffmpeg: support planar audio
* playlist:
  - cue: fix memory leak
  - cue: fix CUE files with only one track

ver 0.17.2 (2012/09/30)
* protocol:
  - fix crash in local file check
* decoder:
  - fluidsynth: remove throttle (requires libfluidsynth 1.1)
  - fluidsynth: stop playback at end of file
  - fluidsynth: check MIDI file format while scanning
  - fluidsynth: add sample rate setting
  - wavpack: support all APEv2 tags
* output:
  - httpd: use monotonic clock, avoid hiccups after system clock adjustment
  - httpd: fix throttling bug after resuming playback
* playlist:
  - cue: map "PERFORMER" to "artist" or "album artist"
* mapper: fix non-UTF8 music directory name
* mapper: fix potential crash in file permission check
* playlist: fix use-after-free bug
* playlist: fix memory leak
* state_file: save song priorities
* player: disable cross-fading in "single" mode
* update: fix unsafe readlink() usage
* configure.ac:
  - don't auto-detect the vorbis encoder when Tremor is enabled

ver 0.17.1 (2012/07/31)
* protocol:
  - require appropriate permissions for searchadd{,pl}
* tags:
  - aiff: support the AIFC format
  - ape: check for ID3 if no usable APE tag was found
* playlist:
  - cue: support file types "MP3", "AIFF"
* output:
  - fix noisy playback with conversion and software volume

ver 0.17 (2012/06/27)
* protocol:
  - support client-to-client communication
  - "update" and "rescan" need only "CONTROL" permission
  - new command "seekcur" for simpler seeking within current song
  - new command "config" dumps location of music directory
  - add range parameter to command "load"
  - print extra "playlist" object for embedded CUE sheets
  - new commands "searchadd", "searchaddpl"
* input:
  - cdio_paranoia: new input plugin to play audio CDs
  - curl: enable CURLOPT_NETRC
  - curl: non-blocking I/O
  - soup: new input plugin based on libsoup
* tags:
  - RVA2: support separate album/track replay gain
* decoder:
  - mpg123: implement seeking
  - ffmpeg: drop support for pre-0.5 ffmpeg
  - ffmpeg: support WebM
  - oggflac: delete this obsolete plugin
  - dsdiff: new decoder plugin
* output:
  - alsa: support DSD-over-USB (dCS suggested standard)
  - httpd: support for streaming to a DLNA client
  - openal: improve buffer cancellation
  - osx: allow user to specify other audio devices
  - osx: implement 32 bit playback
  - shout: add possibility to set url
  - roar: new output plugin for RoarAudio
  - winmm: fail if wrong device specified instead of using default device
* mixer:
  - alsa: listen for external volume changes
* playlist:
  - allow references to songs outside the music directory
  - new CUE parser, without libcue
  - soundcloud: new plugin for accessing soundcloud.com
* state_file: add option "restore_paused"
* cue: show CUE track numbers
* allow port specification in "bind_to_address" settings
* support floating point samples
* systemd socket activation
* improve --version output
* WIN32: fix renaming of stored playlists with non-ASCII names


ver 0.16.8 (2012/04/04)
* fix for libsamplerate assertion failure
* decoder:
  - vorbis (and others): fix seeking at startup
  - ffmpeg: read the "year" tag
* encoder:
  - vorbis: generate end-of-stream packet before tag
  - vorbis: generate end-of-stream packet when playback ends
* output:
  - jack: check for connection failure before starting playback
  - jack: workaround for libjack1 crash bug
  - osx: fix stuttering due to buffering bug
* fix endless loop in text file reader
* update: skip symlinks in path that is to be updated


ver 0.16.7 (2012/02/04)
* input:
  - ffmpeg: support libavformat 0.7
* decoder:
  - ffmpeg: support libavformat 0.8, libavcodec 0.9
  - ffmpeg: support all MPD tags
* output:
  - httpd: fix excessive buffering
  - openal: force 16 bit playback, as 8 bit doesn't work
  - osx: remove sleep call from render callback
  - osx: clear render buffer when there's not enough data
* fix moving after current song


ver 0.16.6 (2011/12/01)
* decoder:
  - fix assertion failure when resuming streams
  - ffmpeg: work around bogus channel count
* encoder:
  - flac, null, wave: fix buffer corruption bug
  - wave: support packed 24 bit samples
* mapper: fix the bogus "not a directory" error message
* mapper: check "x" and "r" permissions on music directory
* log: print reason for failure
* event_pipe: fix WIN32 regression
* define WINVER in ./configure
* WIN32: autodetect filesystem encoding


ver 0.16.5 (2011/10/09)
* configure.ac
  - disable assertions in the non-debugging build
  - show solaris plugin result correctly
  - add option --enable-solaris-output
* pcm_format: fix 32-to-24 bit conversion (the "silence" bug)
* input:
  - rewind: reduce heap usage
* decoder:
  - ffmpeg: higher precision timestamps
  - ffmpeg: don't require key frame for seeking
  - fix CUE track seeking
* output:
  - openal: auto-fallback to mono if channel count is unsupported
* player:
  - make seeking to CUE track more reliable
  - the "seek" command works when MPD is stopped
  - restore song position from state file (bug fix)
  - fix crash that sometimes occurred when audio device fails on startup
  - fix absolute path support in playlists
* WIN32: close sockets properly
* install systemd service file if systemd is available


ver 0.16.4 (2011/09/01)
* don't abort configure when avahi is not found
* auto-detect libmad without pkg-config
* fix memory leaks
* don't resume playback when seeking to another song while paused
* apply follow_inside_symlinks to absolute symlinks
* fix playback discontinuation after seeking
* input:
  - curl: limit the receive buffer size
  - curl: implement a hard-coded timeout of 10 seconds
* decoder:
  - ffmpeg: workaround for semantic API change in recent ffmpeg versions
  - flac: validate the sample rate when scanning the tag
  - wavpack: obey all decoder commands, stop at CUE track border
* encoder:
  - vorbis: don't send end-of-stream on flush
* output:
  - alsa: fix SIGFPE when alsa announces a period size of 0
  - httpd: don't warn on client disconnect
  - osx: don't drain the buffer when closing
  - pulse: fix deadlock when resuming the stream
  - pulse: fix deadlock when the stream was suspended


ver 0.16.3 (2011/06/04)
* fix assertion failure in audio format mask parser
* fix NULL pointer dereference in playlist parser
* fix playlist files in base music directory
* database: allow directories with just playlists
* decoder:
  - ffmpeg: support libavcodec 0.7


ver 0.16.2 (2011/03/18)
* configure.ac:
  - fix bashism in tremor test
* decoder:
  - tremor: fix configure test
  - gme: detect end of song
* encoder:
  - vorbis: reset the Ogg stream after flush
* output:
  - httpd: fix uninitialized variable
  - httpd: include sys/socket.h
  - oss: AFMT_S24_PACKED is little-endian
  - oss: disable 24 bit playback on FreeBSD


ver 0.16.1 (2011/01/09)
* audio_check: fix parameter in prototype
* add void casts to suppress "result unused" warnings (clang)
* input:
  - ffado: disable by default
* decoder:
  - mad: work around build failure on Solaris
  - resolve modplug vs. libsndfile cflags/headers conflict
* output:
  - solaris: add missing parameter to open_cloexec() cal
  - osx: fix up audio format first, then apply it to device
* player_thread: discard empty chunks while cross-fading
* player_thread: fix assertion failure due to early seek
* output_thread: fix double lock


ver 0.16 (2010/12/11)
* protocol:
  - send song modification time to client
  - added "update" idle event
  - removed the deprecated "volume" command
  - added the "findadd" command
  - range support for "delete"
  - "previous" really plays the previous song
  - "addid" with negative position is deprecated
  - "load" supports remote playlists (extm3u, pls, asx, xspf, lastfm://)
  - allow changing replay gain mode on-the-fly
  - omitting the range end is possible
  - "update" checks if the path is malformed
* archive:
  - iso: renamed plugin to "iso9660"
  - zip: renamed plugin to "zzip"
* input:
  - lastfm: obsolete plugin removed
  - ffmpeg: new input plugin using libavformat's "avio" library
* tags:
  - added tags "ArtistSort", "AlbumArtistSort"
  - id3: revised "performer" tag support
  - id3: support multiple values
  - ape: MusicBrainz tags
  - ape: support multiple values
* decoders:
  - don't try a plugin twice (MIME type & suffix)
  - don't fall back to "mad" unless no plugin matches
  - ffmpeg: support multiple tags
  - ffmpeg: convert metadata to generic format
  - ffmpeg: implement the libavutil log callback
  - sndfile: new decoder plugin based on libsndfile
  - flac: moved CUE sheet support to a playlist plugin
  - flac: support streams without STREAMINFO block
  - mikmod: sample rate is configurable
  - mpg123: new decoder plugin based on libmpg123
  - sidplay: support sub-tunes
  - sidplay: implemented songlength database
  - sidplay: support seeking
  - sidplay: play monaural SID tunes in mono
  - sidplay: play mus, str, prg, x00 files
  - wavpack: activate 32 bit support
  - wavpack: allow more than 2 channels
  - mp4ff: rename plugin "mp4" to "mp4ff"
* encoders:
  - twolame: new encoder plugin based on libtwolame
  - flac: new encoder plugin based on libFLAC
  - wave: new encoder plugin for PCM WAV format
* output:
  - recorder: new output plugin for recording radio streams
  - alsa: don't recover on CANCEL
  - alsa: fill period buffer with silence before draining
  - openal: new output plugin
  - pulse: announce "media.role=music"
  - pulse: renamed context to "Music Player Daemon"
  - pulse: connect to server on MPD startup, implement pause
  - jack: require libjack 0.100
  - jack: don't disconnect during pause
  - jack: connect to server on MPD startup
  - jack: added options "client_name", "server_name"
  - jack: clear ring buffers before activating
  - jack: renamed option "ports" to "destination_ports"
  - jack: support more than two audio channels
  - httpd: bind port when output is enabled
  - httpd: added name/genre/website configuration
  - httpd: implement "pause"
  - httpd: bind_to_address support (including IPv6)
  - oss: 24 bit support via OSS4
  - win32: new output plugin for Windows Wave
  - shout, httpd: more responsive to control commands
  - wildcards allowed in audio_format configuration
  - consistently lock audio output objects
* player:
  - drain audio outputs at the end of the playlist
* mixers:
  - removed support for legacy mixer configuration
  - reimplemented software volume as mixer+filter plugin
  - per-device software/hardware mixer setting
* commands:
  - added new "status" line with more precise "elapsed time"
* update:
  - automatically update the database with Linux inotify
  - support .mpdignore files in the music directory
  - sort songs by album name first, then disc/track number
  - rescan after metadata_to_use change
* normalize: upgraded to AudioCompress 2.0
  - automatically convert to 16 bit samples
* replay gain:
  - reimplemented as a filter plugin
  - fall back to track gain if album gain is unavailable
  - optionally use hardware mixer to apply replay gain
  - added mode "auto"
  - parse replay gain from APE tags
* log unused/unknown block parameters
* removed the deprecated "error_file" option
* save state when stopped
* renamed option "--stdout" to "--stderr"
* removed options --create-db and --no-create-db
* state_file: save only if something has changed
* database: eliminated maximum line length
* log: redirect stdout/stderr to /dev/null if syslog is used
* set the close-on-exec flag on all file descriptors
* pcm_volume, pcm_mix: implemented 32 bit support
* support packed 24 bit samples
* CUE sheet support
* support for MixRamp tags
* obey $(sysconfdir) for default mpd.conf location
* build with large file support by default
* added test suite ("make check")
* require GLib 2.12
* added libwrap support
* make single mode 'sticky'


ver 0.15.17 (2011/??/??)
* encoder:
  - vorbis: reset the Ogg stream after flush
* decoders:
  - vorbis: fix tremor support


ver 0.15.16 (2011/03/13)
* output:
  - ao: initialize the ao_sample_format struct
  - jack: fix crash with mono playback
* encoders:
  - lame: explicitly configure the output sample rate
* update: log all file permission problems


ver 0.15.15 (2010/11/08)
* input:
  - rewind: fix assertion failure
* output:
  - shout: artist comes first in stream title


ver 0.15.14 (2010/11/06)
* player_thread: fix assertion failure due to wrong music pipe on seek
* output_thread: fix assertion failure due to race condition in OPEN
* input:
  - rewind: fix double free bug
* decoders:
  - mp4ff, ffmpeg: add extension ".m4b" (audio book)


ver 0.15.13 (2010/10/10)
* output_thread: fix race condition after CANCEL command
* output:
  - httpd: fix random data in stream title
  - httpd: MIME type audio/ogg for Ogg Vorbis
* input:
  - rewind: update MIME not only once
  - rewind: enable for MMS


ver 0.15.12 (2010/07/20)
* input:
  - curl: remove assertion after curl_multi_fdset()
* tags:
  - rva2: set "gain", not "peak"
* decoders:
  - wildmidi: support version 0.2.3


ver 0.15.11 (2010/06/14)
* tags:
  - ape: support album artist
* decoders:
  - mp4ff: support tags "album artist", "albumartist", "band"
  - mikmod: fix memory leak
  - vorbis: handle uri==NULL
  - ffmpeg: fix memory leak
  - ffmpeg: free AVFormatContext on error
  - ffmpeg: read more metadata
  - ffmpeg: fix libavformat 0.6 by using av_open_input_stream()
* playlist: emit IDLE_OPTIONS when resetting single mode
* listen: make get_remote_uid() work on BSD


ver 0.15.10 (2010/05/30)
* input:
  - mms: fix memory leak in error handler
  - mms: initialize the "eof" attribute
* decoders:
  - mad: properly calculate ID3 size without libid3tag


ver 0.15.9 (2010/03/21)
* decoders:
  - mad: fix crash when seeking at end of song
  - mpcdec: fix negative shift on fixed-point samples
  - mpcdec: fix replay gain formula with v8
* playlist: fix single+repeat in random mode
* player: postpone song tags during cross-fade


ver 0.15.8 (2010/01/17)
* input:
  - curl: allow rewinding with Icy-Metadata
* decoders:
  - ffmpeg, flac, vorbis: added more flac/vorbis MIME types
  - ffmpeg: enabled libavformat's file name extension detection
* dbUtils: return empty tag value only if no value was found
* decoder_thread: fix CUE track playback
* queue: don't repeat current song in consume mode


ver 0.15.7 (2009/12/27)
* archive:
  - close archive when stream is closed
  - iso, zip: fixed memory leak in destructor
* input:
  - file: don't fall back to parent directory
  - archive: fixed memory leak in error handler
* tags:
  - id3: fix ID3v1 charset conversion
* decoders:
  - eliminate jitter after seek failure
  - ffmpeg: don't try to force stereo
  - wavpack: allow fine-grained seeking
* mixer: explicitly close all mixers on shutdown
* mapper: fix memory leak when playlist_directory is not set
* mapper: apply filesystem_charset to playlists
* command: verify playlist name in the "rm" command
* database: return multiple tag values per song


ver 0.15.6 (2009/11/18)
* input:
  - lastfm: fixed variable name in GLib<2.16 code path
  - input/mms: require libmms 0.4
* archive:
  - zzip: require libzzip 0.13
* tags:
  - id3: allow 4 MB RIFF/AIFF tags
* decoders:
  - ffmpeg: convert metadata
  - ffmpeg: align the output buffer
  - oggflac: rewind stream after FLAC detection
  - flac: fixed CUE seeking range check
  - flac: fixed NULL pointer dereference in CUE code
* output_thread: check again if output is open on PAUSE
* update: delete ignored symlinks from database
* database: increased maximum line length to 32 kB
* sticker: added fallback for sqlite3_prepare_v2()


ver 0.15.5 (2009/10/18)
* input:
  - curl: don't abort if a packet has only metadata
  - curl: fixed endless loop during buffering
* tags:
  - riff, aiff: fixed "limited range" gcc warning
* decoders:
  - flac: fixed two memory leaks in the CUE tag loader
* decoder_thread: change the fallback decoder name to "mad"
* output_thread: check again if output is open on CANCEL
* update: fixed memory leak during container scan


ver 0.15.4 (2009/10/03)
* decoders:
  - vorbis: revert "faster tag scanning with ov_test_callback()"
  - faad: skip assertion failure on large ID3 tags
  - ffmpeg: use the "artist" tag if "author" is not present
* output:
  - osx: fix the OS X 10.6 build


ver 0.15.3 (2009/08/29)
* decoders:
  - vorbis: faster tag scanning with ov_test_callback()
* output:
  - fix stuttering due to uninitialized variable
* update: don't re-read unchanged container files


ver 0.15.2 (2009/08/15)
* tags:
  - ape: check the tag size (fixes integer underflow)
  - ape: added protection against large memory allocations
* decoders:
  - mad: skip ID3 frames when libid3tag is disabled
  - flac: parse all replaygain tags
  - flac: don't allocate cuesheet twice (memleak)
* output:
  - shout: fixed stuck pause bug
  - shout: minimize the unpause latency
* update: free empty path string (memleak)
* update: free temporary string in container scan (memleak)
* directory: free empty directories after removing them (memleak)


ver 0.15.1 (2009/07/15)
* decoders:
  - flac: fix assertion failure in tag_free() call
* output:
  - httpd: include sys/types.h (fixes Mac OS X)
* commands:
  - don't resume playback when stopping during pause
* database: fixed NULL pointer dereference after charset change
* log: fix double free() bug during shutdown


ver 0.15 (2009/06/23)
* input:
  - parse Icy-Metadata
  - added support for the MMS protocol
  - hide HTTP password in playlist
  - lastfm: new input plugin for last.fm radio (experimental and incomplete!)
  - curl: moved proxy settings to "input" block
* tags:
  - support the "album artist" tag
  - support MusicBrainz tags
  - parse RVA2 tags in mp3 files
  - parse ID3 tags in AIFF/RIFF/WAV files
  - ffmpeg: support new metadata API
  - ffmpeg: added support for the tags comment, genre, year
* decoders:
  - audiofile: streaming support added
  - audiofile: added 24 bit support
  - modplug: another MOD plugin, based on libmodplug
  - mikmod disabled by default, due to severe security issues in libmikmod
  - sidplay: new decoder plugin for C64 SID (using libsidplay2)
  - fluidsynth: new decoder plugin for MIDI files (using libfluidsynth,
    experimental due to shortcomings in libfluidsynth)
  - wildmidi: another decoder plugin for MIDI files (using libwildmidi)
  - flac: parse stream tags
  - mpcdec: support the new libmpcdec SV8 API
  - added configuration option to disable decoder plugins
  - flac: support embedded cuesheets
  - ffmpeg: updated list of supported formats
* audio outputs:
  - added option to disable audio outputs by default
  - wait 10 seconds before reopening after play failure
  - shout: enlarged buffer size to 32 kB
  - null: allow disabling synchronization
  - mvp: fall back to stereo
  - mvp: fall back to 16 bit audio samples
  - mvp: check for reopen errors
  - mvp: fixed default device detection
  - pipe: new audio output plugin which runs a command
  - alsa: better period_time default value for high sample rates
  - solaris: new audio output plugin for Solaris /dev/audio
  - httpd: new audio output plugin for web based streaming, similar to icecast
     but built in.
* commands:
  - "playlistinfo" and "move" supports a range now
  - added "sticker database", command "sticker", which allows clients
     to implement features like "song rating"
  - added "consume" command which removes a song after play
  - added "single" command, if activated, stops playback after current song or
     repeats the song if "repeat" is active.
* mixers:
  - rewritten mixer code to support multiple mixers
  - new pulseaudio mixer
  - alsa: new mixer_index option supports choosing between multiple
    identically-named controls on a device.
* Add audio archive extraction support:
  - bzip2
  - iso9660
  - zip
* the option "error_file" was removed, all messages are logged into
   "log_file"
* support logging to syslog
* fall back to XDG music directory if no music_directory is configured
* failure to read the state file is non-fatal
* --create-db starts the MPD daemon instead of exiting
* playlist_directory and music_directory are optional
* playlist: recalculate the queued song after random is toggled
* playlist: don't unpause on delete
* pause when all audio outputs fail to play
* daemon: ignore "user" setting if already running as that user
* listen: fix broken client IP addresses in log
* listen: bind failure on secondary address is non-fatal
* 24/32 bit audio support
* print available protocols in --version
* fill buffer after seeking
* choose the fallback resampler at runtime
* steps taken towards win32 compatibility
* require glib 2.6 or greater
* built-in documentation using doxygen and docbook


ver 0.14.2 (2009/02/13)
* configure.ac:
  - define HAVE_FFMPEG after all checks
* decoders:
  - ffmpeg: added support for the tags comment, genre, year
  - ffmpeg: don't warn of empty packet output
  - ffmpeg: check if the time stamp is valid
  - ffmpeg: fixed seek integer overflow
  - ffmpeg: enable WAV streaming
  - ffmpeg: added TTA support
  - wavpack: pass NULL if the .wvc file fails to open
  - mikmod: call MikMod_Exit() only in the finish() method
  - aac: fix stream metadata
* audio outputs:
  - jack: allocate ring buffers before connecting
  - jack: clear "shutdown" flag on reconnect
  - jack: reduced sleep time to 1ms
  - shout: fixed memory leak in the mp3 encoder
  - shout: switch to blocking mode
  - shout: use libshout's synchronization
  - shout: don't postpone metadata
  - shout: clear buffer before calling the encoder
* mapper: remove trailing slashes from music_directory
* player: set player error when output device fails
* update: recursively purge deleted directories
* update: free deleted subdirectories

ver 0.14.1 (2009/01/17)
* decoders:
  - mp4: support the writer/composer tag
  - id3: strip leading and trailing whitespace from ID3 tags
  - oggvorbis: fix tremor support
  - oggvorbis: disable seeking on remote files
* audio outputs:
  - jack: allocate default port names (fixes a crash)
* update:
  - refresh stats after update
  - save the database even if it is empty
* input_curl:
  - use select() to eliminate busy loop during connect
  - honour http_proxy_* config directives
  - fix assertion failure on "connection refused"
  - fix assertion failure with empty HTTP responses
* corrected the sample calculation in the fallback resampler
* log: automatically append newline
* fix setenv() conflict on Solaris
* configure.ac: check for pkg-config before using it
* fix minor memory leak in decoder_tag()
* fix cross-fading bug: it used to play some chunks of the new song twice
* playlist
  - fix assertion failure during playlist load
  - implement Fisher-Yates shuffle properly
  - safely search the playlist for deleted song
* use custom PRNG for volume dithering (speedup)
* detect libid3tag without pkg-config

ver 0.14 (2008/12/25)
* audio outputs:
  - wait 10 seconds before reopening a failed device
  - fifo: new plugin
  - null: new plugin
  - shout: block while trying to connect instead of failing
  - shout: new timeout parameter
  - shout: support mp3 encoding and the shoutcast protocol
  - shout: send silence during pause, so clients don't get disconnected
* decoders:
  - ffmpeg: new plugin
  - wavpack: new plugin
  - aac: stream support added
  - mod: disabled by default due to critical bugs in all libmikmod versions
* commands:
  - "addid" takes optional second argument to specify position
  - "idle" notifies the client when a notable change occurs
* Zeroconf support using Bonjour
* New zeroconf_enabled option so that Zeroconf support can be disabled
* Stop the player/decode processes when not playing to allow the CPU to sleep
* Fix a bug where closing an ALSA dmix device could cause MPD to hang
* Support for reading ReplayGain from LAME tags on MP3s
* MPD is now threaded, which greatly improves performance and stability
* memory usage reduced by merging duplicate tags in the database
* support connecting via unix domain socket
* allow authenticated local users to add any local file to the playlist
* 24 bit audio support
* optimized PCM conversions and dithering
* much code has been replaced by using GLib
* the HTTP client has been replaced with libcurl
* symbolic links in the music directory can be disabled; the default
  is to ignore symlinks pointing outside the music directory

ver 0.13.0 (2007/5/28)
* New JACK audio output
* Support for "file" as an alternative to "filename" in search, find, and list
* FLAC 1.1.3 API support
* New playlistadd command for adding to stored playlists
* New playlistclear command for clearing stored playlists
* Fix a bug where "find any" and "list <type> any" wouldn't return any results
* Make "list any" return an error instead of no results and an OK
* New gapless_mp3_playback option to disable gapless MP3 playback
* Support for seeking HTTP streams
* Zeroconf support using Avahi
* libsamplerate support for high quality audio resampling
* ID3v2 "Original Artist/Performer" tag support
* New playlistsearch command for searching the playlist (similar to "search")
* New playlistfind command for finding songs in the playlist (similar to "find")
* libmikmod 3.2.0 beta support
* New tagtypes command for retrieving a list of available tag types
* Fix a bug where no ACK was returned if loading a playlist failed
* Fix a bug where db_update in stats would be 0 after initial database creation
* New count command for getting stats on found songs (similar to "find")
* New playlistmove command for moving songs in stored playlists
* New playlistdelete command for deleting songs from stored playlists
* New rename command for renaming stored playlists
* Increased default buffer_before_play from 0% to 10% to prevent skipping
* Lots of bug fixes, cleaned up code, and performance improvements

ver 0.12.2 (2007/3/20)
* Fix a bug where clients could cause MPD to segfault

ver 0.12.1 (2006/10/10)
* Fix segfault when scanning an MP3 that has a Xing tag with 0 frames
* Fix segfault when there's no audio output specified and one can't be detected
* Fix handling of escaping in quotes
* Allow a quality of -1 to be specified for shout outputs
* A few minor cleanups

ver 0.12.0 (2006/9/22)
* New audio output code which supports:
  * A plugin-like architecture
  * Non-libao ("native") outputs:
    * ALSA
    * OSS
    * OS X
    * Media MVP
    * PulseAudio
    * Shout (Icecast or Shoutcast)
  * Playing through multiple outputs at once
  * Enabling/disabling outputs while MPD is running
  * Saving output state (enabled/disabled) to the state_file
* OggFLAC support
* Musepack support
* Gapless MP3 playback
* MP3 ReplayGain support (using ID3v2 tags only)
* Support for MP2 files if MP3 support is enabled
* Composer, Performer, Comment, and Disc metadata support
* New outputs command for listing available audio outputs
* New enableoutput and disableoutput commands for enabling/disabling outputs
* New plchangesposid command for a stripped down version of plchanges
* New addid command for adding to the playlist and returning a song ID
* New commands and notcommands commands for checking available commands
* Can now specify any supported metadata type or "any" in search, find, and list
* New volume_normalization parameter for enabling Audio Compress normalization
* New metadata_to_use parameter for choosing supported metadata types
* New pid_file parameter for saving the MPD process ID to the specified file
* The db_file parameter is now required
* The port parameter is now optional (defaults to 6600)
* Can specify bind_to_address multiple times
* New --kill argument for killing MPD if pid_file is specified
* Removed --update-db argument (use the update function in your client instead)
* New mpdconf.example
* New mpd.conf man page 
* Removed bundled libmad and libid3tag
* Lots of bug fixes, cleaned up code, and performance improvements

ver 0.11.5 (2004/11/1)
1) New id3v1_encoding config option to configure the id3v1 tag encoding (patch
from dottedmag)
2) Strip '\r' from m3u playlists (thank you windows)
3) Use random() instead of rand() for playlist randomizing
4) Fix a bug trying skipping some commented lines in m3u playlist files
5) Fix a bug when fetching metadata from streams that may cause certain
weirdnesses
6) Fix a bug where replaygain preamp was used on files w/o replaygain tags
7) Fix a busy loop when trying to prebuffer a nonexistant or missing stream
8) Fix a bug in forgetting to remove leading ' ' in content-type for http
streams
9) Check for ice-name in http headers
10) Be sure the strip all '\n' chars in tags
11) Set $HOME env variable when setuid'ing, this should fix the /root/.mcop
errors triggered by arts/libao

ver 0.11.4 (2004/7/26)
1) Fixed a segfault when decoding mp3's with corrupt id3v2 tags
2) Fixed a memory leak when encountering id3v2 tags in mp3 decoder

ver 0.11.3 (2004/7/21)
1) Add support for http authentication for streams
2) Added replaygain pre-amp support
3) Better error handling for fread() in inputStream_file
4) Fixed a bug so that when a freeAllInterfaces is called, it sets
max_interface_connections to 0.  This prevents potential segfaults and other
nastiness for forked processes, like the player and update-er (do to
interfacePrintWithFD()).
5) Allow blockingWrite() to handle errors more gracefully (for example, if the
disc is full, and thus the write() fails or can't be completed, we just skip
this write() and continue, instead of getting stuck in an infinite loop until
the write() becomes successful)
6) Updated mpdconf.example from sbh/avuton
7) If "user" is specified, then convert ~ in paths to the user's home path
specified by "user" config paramter (not the actual current user running mpd).

ver 0.11.2 (2004/7/5) 
1) Work around in computing total time for mp3's whose first valid mpeg frame is
not layer III
2) Fix mp3 and mp4 decoders when seeking past the end of the file
3) Fix replaygain for flac and vorbis
4) Fix memory leaks in flac decoder (from normalperson)
5) Fix Several other bugs in playlist.c and directory.c (from normalperson)

ver 0.11.1 (2004/6/24)
1) Fix a bug that caused "popping" at the beginning of mp3's
2) Fix playlistid command
3) Fix move commands so they don't mess up the song id's
4) Added support for HTTP Proxy
5) Detect and skip recursive links in the music directory
6) Fix addPathToDB() so updating on a specific path doesn't exist correctly adds
the parent directories to the DB

ver 0.11.0 (2004/6/18)
1) Support for playing mp3 and Ogg Vorbis streams
2) Non-blocking Update
3) Replaygain support for Ogg Vorbis and FLAC (by Eric Moore aka AliasMrJones)
4) audio_output_format option that allows for all audio output to be converted
to a format compatible with any sound card
5) Own routines for to always support UTF-8 <-> ISO-8859-1 conversion
6) Added "Id" and "Pos" metadata for songs in playlist
7) Added commands: plchanges, currentsong, playid, seekid, playlistid, moveid,
swapid, deleteid
8) UTF-8 validation of all tags
9) Update specific files/directories (for fast, incremental updating)
10) Added ACK error codes
11) Mod file support
12) Added command_list_ok_begin
13) Play after stop resumes from last position in the playlist
14) Play while pause resumes playback
15) Better signal handling by mackstann
16) Cleanup decoder interface (now called InputPlugins)
17) --create-db no long starts the daemon
18) --no-daemon outputs to log files
19) --stdout sends output to stdout/stderr
20) Default port is now 6600
21) Lots of other cleanups and Bugfixes

ver 0.10.4 (2004/5/26)
1) Fix configure problems on OpenBSD with langinfo and iconv
2) Fix an infinte loop when writing to an interface and it has expired
3) Fix a segfault in decoding flac's
4) Ingore CRC stuff in mp3's since some encoders did not compute the CRC
correctly
5) Fix a segfault in processing faulty mp4 metadata

ver 0.10.3 (2004/4/2)
1) Fix a segfault when a blanck line is sent from a client
2) Fix for loading playlists on platforms where char is unsigned
3) When pausing, release audio device after we say pause is successful (this
makes pause appear to not lag)
4) When returning errors for unknown types by player, be sure to copy the
filename
5) add --disable-alsa for disabling alsa mixer support
6) Use select() for a portable usleep()
7) For alsa mixer, default to "Master' element, not first element

ver 0.10.2 (2004/3/25)
1) Add suport for AAC
2) Substitute '\n' with ' ' in tag info
3) Remove empty directories from db
4) Resume from current position in song when using state file
5) Pause now closes the music device, and reopens it on resuming
6) Fix unnecessary big endian byte swapping
7) If locale is "C" or "POSIX", then use ISO-8859-1 as the fs charset
8) Fix a bug where alsa mixer wasn't detecting volume changes
9) For alsa and software mixer, show volume to be the same as it was set (even
if its not the exact volume)
10) Report bitrate for wave files
11) Compute song length of CBR mp3's more accurately

ver 0.10.1 (2004/3/7)
1) Check to see if we need to add "-lm" when linking mpd
2) Fix issues with skipping bad frames in an mp3 (this way we get the correct
samplerate and such)
3) Fix crossfading bug with ogg's
4) Updated libmad and libid3tag included w/ source to 0.15.1b

ver 0.10.0 (2004/3/3)
1) Use UTF-8 for all client communications
2) Crossfading support
3) Password Authentication (all in plaintext)
4) Software mixer
5) Buffer Size is configurable
6) Reduced Memory consumption (use directory tree for search and find)
7) Bitrate support for Flac
8) setvol command (deprecates volume command)
9) add command takes directories
10) Path's in config file now work with ~
11) Add samplerate,bits, and channels to status
12) Reenable playTime in stats display
13) Fix a segfault when doing: add ""
14) Fix a segfault with flac vorbis comments simply being "="
15) Fix a segfault/bug in queueNextSong with repeat+random
16) Fix a bug, where one process may segfault, and cause more processes to spawn
w/o killing ones that lost their parent.
17) Fix a bug when the OSS device was unable to fetch the current volume,
it would close the device (when it maybe previously closed by the exact same
code)
18) command.c cleanup by mackstann
19) directory.c and command.c cleanup by tw-nym

ver 0.9.4 (2004/1/21)
1) Fix a bug where updated tag info wasn't being detected
2) Set the default audio write size to 1024 bytes (should decrease cpu load a
bit on some machines).
3) Make audio write size configurable via "audio_write_size" config option
4) Tweak output buffer size for connections by detecting the kernel output
buffer size.

ver 0.9.3 (2003/10/31)
1) Store total time/length of songs in db and display in *info commands
2) Display instantaneous bitrate in status command
3) Add Wave Support using libaudiofile (Patch from normalperson)
4) Command code cleanup (Patch from tw-nym)
5) Optimize listing of playlists (10-100x faster)
6) Optimize interface output (write in 4kB chunks instead of on every '\n')
7) Fix bug that prevented rm command from working
8) Fix bug where deleting current song skips the next song
9) Use iconv to convert vorbis comments from UTF-8 to Latin1

ver 0.9.2 (2003/10/6)
1) Fix FreeBSD Compilation Problems
2) Fix bug in move command
3) Add mixer_control options to configure which mixer control/device mpd
controls
4) Randomize on play -1
5) Fix a bug in toggling repeat off and at the end of the playlist

ver 0.9.1 (2003/9/30)
1) Fix a statement in the middle of declarations in listen.c, causes error for
gcc 2.7

ver 0.9.0 (2003/9/30)
1) Random play mode
2) Alsa Mixer Support
3) Save and Restore "state"
4) Default config file locations (.mpdconf and /etc/mpd.conf)
5) Make db file locations configurable
6) Move songs around in the playlist
7) Gapless playback
8) Use Xing tags for mp3's
9) Remove stop_on_error
10) Seeking support
11) Playlists can be loaded and deleted from subdirectories
12) Complete rewrite of player layer (fork()'s only once, opens and closes
audio device as needed).
13) Eliminate use and dependence of SIGIO
14) IPv6 support
15) Solaris compilations fixes
16) Support for different log levels
17) Timestamps for log entries
18) "user" config parameter for setuid (patch from Nagilum)
19) Other misc features and bug fixes

ver 0.8.7 (2003/9/3)
1) Fix a memory leak.  When closing a interface, was called close() on the fd
instead of calling fclose() on the fp that was opened with fdopen().

ver 0.8.6 (2003/8/25)
1) Fix a memory leak when a buffered existed, and a connection was unexpectedly
closed, and i wasn't free'ing the buffer apropriatly.

ver 0.8.5 (2003/8/17)
1) Fix a bug where an extra end of line is returned when attempting to play a
non existing file.  This causes parsing errors for clients.

ver 0.8.4 (2003/8/13)
1) Fix a bug where garbage is returned with errors in "list" command

ver 0.8.3 (2003/8/12) 
1) Fix a compilation error on older linux systems
2) Fix a bug in searching by title
3) Add "list" command
4) Add config options for specifying libao driver/plugin and options
5) Add config option to specify which address to bind to
6) Add support for loading and saving absolute pathnames in saved playlists
7) Playlist no longer creates duplicate entries for song data (more me
efficient)
8) Songs deleted from the db are now removed for the playlist as well

ver 0.8.2 (2003/7/22)
1) Increased the connection que for listen() from 0 to 5
2) Cleanup configure makefiles so that mpd uses MPD_LIBS and MPD_CFLAGS
rather than LIBS and CFLAGS
3) Put a cap on the number of commands per command list
4) Put a cap on the maximum number of buffered output lines
5) Get rid of TIME_WAIT/EADDRINUSE socket problem
6) Use asynchronious IO (i.e. trigger SIGIO instead so we can sleep in
select() calls longer)

ver 0.8.1 (2003/7/11)
1) FreeBSD fixes
2) Fix for rare segfault when updating
3) Fix bug where client was being hungup on when done playing current song
4) Fix bug when playing flac's where it incorrectly reports an error
5) Make stop playlist on error configurable
6) Configure checks for installed libmad and libid3tag and uses those if found
7) Use buffer->finished in *_decode's instead of depending on catching signals

ver 0.8.0 (2003/7/6)
1) Flac support
2) Make playlist max length configurable
3) New backward compatible status (backward compatible for 0.8.0 on)
4) listall command now can take a directory as an argument
5) Buffer rewritten to use shared memory instead of sockets
6) Playlist adding done using db
7) Add sort to list, and use binary search for finding
8) New "stats" command
9) Command list (for faster adding of large batches of files)
10) Add buffered chunks before play
11) Useful error reporting to clients (part of status command)
12) Use libid3tag for reading id3 tags (more stable)
13) Non-blocking output to clients
14) Fix bug when removing items from directory
15) Fix bug when playing mono mp3's
16) Fix bug when attempting to delete files when using samba
17) Lots of other bug fixes I can't remember

ver 0.7.0 (2003/6/20)
1) use mad instead of mpg123 for mp3 decoding
2) volume support
3) repeate playlist support
4) use autoconf/automake (i.e. "configure")
5) configurable max connections

ver 0.6.2 (2003/6/11)
1) Buffer support for ogg
2) new config file options: "connection_timeout" and "mpg123_ignore_junk"
3) new commands: "next", "previous", and "listall"
Thanks to Niklas Hofer for "next" and "previous" patches!
4) Search by filename
5) bug fix for pause when playing mp3's

ver 0.6.1 (2003/5/29)
1) Add conf file support
2) Fix a bug when doing mp3stop (do wait3(NULL,WNOHANG|WUNTRACED,NULL))
3) Fix a bug when fork'ing, fflush file buffers before forking so the
child doesn't print the same stuff in the buffer.

ver 0.6.0 (2003/5/25)
1) Add ogg vorbis support
2) Fix two bugs relating to tables, one for search by title, and one where we
freed the tables before directories, causing a segfault
3) The info command has been removed.

ver 0.5.0-0.5.2
Initial release(s).  Support for MP3 via mpg123<|MERGE_RESOLUTION|>--- conflicted
+++ resolved
@@ -1,4 +1,3 @@
-<<<<<<< HEAD
 ver 0.25 (not yet released)
 * protocol
   - implement "window" parameter for command "list"
@@ -9,10 +8,7 @@
 * switch to C++23
 * require Meson 1.2
 
-ver 0.24.5 (not yet released)
-=======
 ver 0.24.5 (2025/07/31)
->>>>>>> 35df68a2
 * database
   - fix disappearing playlist files
 * decoder
