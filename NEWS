--- conflicted
+++ resolved
@@ -1,4 +1,3 @@
-<<<<<<< HEAD
 ver 0.25 (not yet released)
 * protocol
   - implement "window" parameter for command "list"
@@ -6,12 +5,11 @@
   - pipewire: add option "reconnect_stream"
 * switch to C++23
 * require Meson 1.2
-=======
+
 ver 0.24.4 (not yet released)
 * decoder
   - mpg123: support Icy stream tags
   - mpg123: use libid3tag to parse stream tags
->>>>>>> 841cf8d6
 
 ver 0.24.3 (2025/04/09)
 * input
