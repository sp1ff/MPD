<<<<<<< HEAD
ver 0.16 (20??/??/??)
* protocol:
  - send song modification time to client
  - added "update" idle event
  - removed the deprecated "volume" command
  - added the "findadd" command
  - range support for "delete"
  - "previous" really plays the previous song
  - "addid" with negative position is deprecated
  - "load" supports remote playlists (extm3u, pls, asx, xspf, lastfm://)
  - allow changing replay gain mode on-the-fly
  - omitting the range end is possible
  - "update" checks if the path is malformed
* archive:
  - iso: renamed plugin to "iso9660"
  - zip: renamed plugin to "zzip"
* input:
  - lastfm: obsolete plugin removed
  - ffmpeg: new input plugin using libavformat's "avio" library
* tags:
  - added tags "ArtistSort", "AlbumArtistSort"
  - id3: revised "performer" tag support
* decoders:
  - don't try a plugin twice (MIME type & suffix)
  - don't fall back to "mad" unless no plugin matches
  - ffmpeg: support multiple tags
  - ffmpeg: convert metadata to generic format
  - ffmpeg: implement the libavutil log callback
  - sndfile: new decoder plugin based on libsndfile
  - flac: moved CUE sheet support to a playlist plugin
  - flac: support streams without STREAMINFO block
  - mikmod: sample rate is configurable
  - mpg123: new decoder plugin based on libmpg123
  - sidplay: support sub-tunes
  - sidplay: implemented songlength database
  - sidplay: support seeking
  - wavpack: activate 32 bit support
  - wavpack: allow more than 2 channels
* encoders:
  - twolame: new encoder plugin based on libtwolame
  - flac: new encoder plugin based on libFLAC
  - wave: new encoder plugin for PCM WAV format
* output:
  - recorder: new output plugin for recording radio streams
  - alsa: don't recover on CANCEL
  - alsa: fill period buffer with silence before draining
  - openal: new output plugin
  - pulse: announce "media.role=music"
  - pulse: renamed context to "Music Player Daemon"
  - pulse: connect to server on MPD startup, implement pause
  - jack: require libjack 0.100
  - jack: don't disconnect during pause
  - jack: connect to server on MPD startup
  - jack: added options "client_name", "server_name"
  - jack: clear ring buffers before activating
  - jack: renamed option "ports" to "destination_ports"
  - jack: support more than two audio channels
  - httpd: bind port when output is enabled
  - httpd: added name/genre/website configuration
  - oss: 24 bit support via OSS4
  - win32: new output plugin for Windows Wave
  - wildcards allowed in audio_format configuration
  - consistently lock audio output objects
* player:
  - drain audio outputs at the end of the playlist
* mixers:
  - removed support for legacy mixer configuration
  - reimplemented software volume as mixer+filter plugin
  - per-device software/hardware mixer setting
* commands:
  - added new "status" line with more precise "elapsed time"
* update:
  - automatically update the database with Linux inotify
  - support .mpdignore files in the music directory
  - sort songs by album name first, then disc/track number
  - rescan after metadata_to_use change
* normalize: upgraded to AudioCompress 2.0
  - automatically convert to 16 bit samples
* replay gain:
  - reimplemented as a filter plugin
  - fall back to track gain if album gain is unavailable
  - optionally use hardware mixer to apply replay gain
  - added mode "auto"
* log unused/unknown block parameters
* removed the deprecated "error_file" option
* save state when stopped
* renamed option "--stdout" to "--stderr"
* removed options --create-db and --no-create-db
* state_file: save only if something has changed
* database: eliminated maximum line length
* log: redirect stdout/stderr to /dev/null if syslog is used
* set the close-on-exec flag on all file descriptors
* pcm_volume, pcm_mix: implemented 32 bit support
* support packed 24 bit samples
* CUE sheet support
* support for MixRamp tags
* obey $(sysconfdir) for default mpd.conf location
* build with large file support by default
* added test suite ("make check")
* require GLib 2.12
* added libwrap support
=======
ver 0.15.10 (2010/05/30)
* input:
  - mms: fix memory leak in error handler
  - mms: initialize the "eof" attribute
* decoders:
  - mad: properly calculate ID3 size without libid3tag
>>>>>>> 57e95ea6


ver 0.15.9 (2010/03/21)
* decoders:
  - mad: fix crash when seeking at end of song
  - mpcdec: fix negative shift on fixed-point samples
  - mpcdec: fix replay gain formula with v8
* playlist: fix single+repeat in random mode
* player: postpone song tags during cross-fade


ver 0.15.8 (2010/01/17)
* input:
  - curl: allow rewinding with Icy-Metadata
* decoders:
  - ffmpeg, flac, vorbis: added more flac/vorbis MIME types
  - ffmpeg: enabled libavformat's file name extension detection
* dbUtils: return empty tag value only if no value was found
* decoder_thread: fix CUE track playback
* queue: don't repeat current song in consume mode


ver 0.15.7 (2009/12/27)
* archive:
  - close archive when stream is closed
  - iso, zip: fixed memory leak in destructor
* input:
  - file: don't fall back to parent directory
  - archive: fixed memory leak in error handler
* tags:
  - id3: fix ID3v1 charset conversion
* decoders:
  - eliminate jitter after seek failure
  - ffmpeg: don't try to force stereo
  - wavpack: allow fine-grained seeking
* mixer: explicitly close all mixers on shutdown
* mapper: fix memory leak when playlist_directory is not set
* mapper: apply filesystem_charset to playlists
* command: verify playlist name in the "rm" command
* database: return multiple tag values per song


ver 0.15.6 (2009/11/18)
* input:
  - lastfm: fixed variable name in GLib<2.16 code path
  - input/mms: require libmms 0.4
* archive:
  - zzip: require libzzip 0.13
* tags:
  - id3: allow 4 MB RIFF/AIFF tags
* decoders:
  - ffmpeg: convert metadata
  - ffmpeg: align the output buffer
  - oggflac: rewind stream after FLAC detection
  - flac: fixed CUE seeking range check
  - flac: fixed NULL pointer dereference in CUE code
* output_thread: check again if output is open on PAUSE
* update: delete ignored symlinks from database
* database: increased maximum line length to 32 kB
* sticker: added fallback for sqlite3_prepare_v2()


ver 0.15.5 (2009/10/18)
* input:
  - curl: don't abort if a packet has only metadata
  - curl: fixed endless loop during buffering
* tags:
  - riff, aiff: fixed "limited range" gcc warning
* decoders:
  - flac: fixed two memory leaks in the CUE tag loader
* decoder_thread: change the fallback decoder name to "mad"
* output_thread: check again if output is open on CANCEL
* update: fixed memory leak during container scan


ver 0.15.4 (2009/10/03)
* decoders:
  - vorbis: revert "faster tag scanning with ov_test_callback()"
  - faad: skip assertion failure on large ID3 tags
  - ffmpeg: use the "artist" tag if "author" is not present
* output:
  - osx: fix the OS X 10.6 build


ver 0.15.3 (2009/08/29)
* decoders:
  - vorbis: faster tag scanning with ov_test_callback()
* output:
  - fix stuttering due to uninitialized variable
* update: don't re-read unchanged container files


ver 0.15.2 (2009/08/15)
* tags:
  - ape: check the tag size (fixes integer underflow)
  - ape: added protection against large memory allocations
* decoders:
  - mad: skip ID3 frames when libid3tag is disabled
  - flac: parse all replaygain tags
  - flac: don't allocate cuesheet twice (memleak)
* output:
  - shout: fixed stuck pause bug
  - shout: minimize the unpause latency
* update: free empty path string (memleak)
* update: free temporary string in container scan (memleak)
* directory: free empty directories after removing them (memleak)


ver 0.15.1 (2009/07/15)
* decoders:
  - flac: fix assertion failure in tag_free() call
* output:
  - httpd: include sys/types.h (fixes Mac OS X)
* commands:
  - don't resume playback when stopping during pause
* database: fixed NULL pointer dereference after charset change
* log: fix double free() bug during shutdown


ver 0.15 (2009/06/23)
* input:
  - parse Icy-Metadata
  - added support for the MMS protocol
  - hide HTTP password in playlist
  - lastfm: new input plugin for last.fm radio (experimental and incomplete!)
  - curl: moved proxy settings to "input" block
* tags:
  - support the "album artist" tag
  - support MusicBrainz tags
  - parse RVA2 tags in mp3 files
  - parse ID3 tags in AIFF/RIFF/WAV files
  - ffmpeg: support new metadata API
  - ffmpeg: added support for the tags comment, genre, year
* decoders:
  - audiofile: streaming support added
  - audiofile: added 24 bit support
  - modplug: another MOD plugin, based on libmodplug
  - mikmod disabled by default, due to severe security issues in libmikmod
  - sidplay: new decoder plugin for C64 SID (using libsidplay2)
  - fluidsynth: new decoder plugin for MIDI files (using libfluidsynth,
    experimental due to shortcomings in libfluidsynth)
  - wildmidi: another decoder plugin for MIDI files (using libwildmidi)
  - flac: parse stream tags
  - mpcdec: support the new libmpcdec SV8 API
  - added configuration option to disable decoder plugins
  - flac: support embedded cuesheets
  - ffmpeg: updated list of supported formats
* audio outputs:
  - added option to disable audio outputs by default
  - wait 10 seconds before reopening after play failure
  - shout: enlarged buffer size to 32 kB
  - null: allow disabling synchronization
  - mvp: fall back to stereo
  - mvp: fall back to 16 bit audio samples
  - mvp: check for reopen errors
  - mvp: fixed default device detection
  - pipe: new audio output plugin which runs a command
  - alsa: better period_time default value for high sample rates
  - solaris: new audio output plugin for Solaris /dev/audio
  - httpd: new audio output plugin for web based streaming, similar to icecast
     but built in.
* commands:
  - "playlistinfo" and "move" supports a range now
  - added "sticker database", command "sticker", which allows clients
     to implement features like "song rating"
  - added "consume" command which removes a song after play
  - added "single" command, if activated, stops playback after current song or
     repeats the song if "repeat" is active.
* mixers:
  - rewritten mixer code to support multiple mixers
  - new pulseaudio mixer
  - alsa: new mixer_index option supports choosing between multiple
    identically-named controls on a device.
* Add audio archive extraction support:
  - bzip2
  - iso9660
  - zip
* the option "error_file" was removed, all messages are logged into
   "log_file"
* support logging to syslog
* fall back to XDG music directory if no music_directory is configured
* failure to read the state file is non-fatal
* --create-db starts the MPD daemon instead of exiting
* playlist_directory and music_directory are optional
* playlist: recalculate the queued song after random is toggled
* playlist: don't unpause on delete
* pause when all audio outputs fail to play
* daemon: ignore "user" setting if already running as that user
* listen: fix broken client IP addresses in log
* listen: bind failure on secondary address is non-fatal
* 24/32 bit audio support
* print available protocols in --version
* fill buffer after seeking
* choose the fallback resampler at runtime
* steps taken towards win32 compatibility
* require glib 2.6 or greater
* built-in documentation using doxygen and docbook


ver 0.14.2 (2009/02/13)
* configure.ac:
  - define HAVE_FFMPEG after all checks
* decoders:
  - ffmpeg: added support for the tags comment, genre, year
  - ffmpeg: don't warn of empty packet output
  - ffmpeg: check if the time stamp is valid
  - ffmpeg: fixed seek integer overflow
  - ffmpeg: enable WAV streaming
  - ffmpeg: added TTA support
  - wavpack: pass NULL if the .wvc file fails to open
  - mikmod: call MikMod_Exit() only in the finish() method
  - aac: fix stream metadata
* audio outputs:
  - jack: allocate ring buffers before connecting
  - jack: clear "shutdown" flag on reconnect
  - jack: reduced sleep time to 1ms
  - shout: fixed memory leak in the mp3 encoder
  - shout: switch to blocking mode
  - shout: use libshout's synchronization
  - shout: don't postpone metadata
  - shout: clear buffer before calling the encoder
* mapper: remove trailing slashes from music_directory
* player: set player error when output device fails
* update: recursively purge deleted directories
* update: free deleted subdirectories

ver 0.14.1 (2009/01/17)
* decoders:
  - mp4: support the writer/composer tag
  - id3: strip leading and trailing whitespace from ID3 tags
  - oggvorbis: fix tremor support
  - oggvorbis: disable seeking on remote files
* audio outputs:
  - jack: allocate default port names (fixes a crash)
* update:
  - refresh stats after update
  - save the database even if it is empty
* input_curl:
  - use select() to eliminate busy loop during connect
  - honour http_proxy_* config directives
  - fix assertion failure on "connection refused"
  - fix assertion failure with empty HTTP responses
* corrected the sample calculation in the fallback resampler
* log: automatically append newline
* fix setenv() conflict on Solaris
* configure.ac: check for pkg-config before using it
* fix minor memory leak in decoder_tag()
* fix cross-fading bug: it used to play some chunks of the new song twice
* playlist
  - fix assertion failure during playlist load
  - implement Fisher-Yates shuffle properly
  - safely search the playlist for deleted song
* use custom PRNG for volume dithering (speedup)
* detect libid3tag without pkg-config

ver 0.14 (2008/12/25)
* audio outputs:
  - wait 10 seconds before reopening a failed device
  - fifo: new plugin
  - null: new plugin
  - shout: block while trying to connect instead of failing
  - shout: new timeout parameter
  - shout: support mp3 encoding and the shoutcast protocol
  - shout: send silence during pause, so clients don't get disconnected
* decoders:
  - ffmpeg: new plugin
  - wavpack: new plugin
  - aac: stream support added
  - mod: disabled by default due to critical bugs in all libmikmod versions
* commands:
  - "addid" takes optional second argument to specify position
  - "idle" notifies the client when a notable change occurs
* Zeroconf support using Bonjour
* New zeroconf_enabled option so that Zeroconf support can be disabled
* Stop the player/decode processes when not playing to allow the CPU to sleep
* Fix a bug where closing an ALSA dmix device could cause MPD to hang
* Support for reading ReplayGain from LAME tags on MP3s
* MPD is now threaded, which greatly improves performance and stability
* memory usage reduced by merging duplicate tags in the database
* support connecting via unix domain socket
* allow authenticated local users to add any local file to the playlist
* 24 bit audio support
* optimized PCM conversions and dithering
* much code has been replaced by using GLib
* the HTTP client has been replaced with libcurl
* symbolic links in the music directory can be disabled; the default
  is to ignore symlinks pointing outside the music directory

ver 0.13.0 (2007/5/28)
* New JACK audio output
* Support for "file" as an alternative to "filename" in search, find, and list
* FLAC 1.1.3 API support
* New playlistadd command for adding to stored playlists
* New playlistclear command for clearing stored playlists
* Fix a bug where "find any" and "list <type> any" wouldn't return any results
* Make "list any" return an error instead of no results and an OK
* New gapless_mp3_playback option to disable gapless MP3 playback
* Support for seeking HTTP streams
* Zeroconf support using Avahi
* libsamplerate support for high quality audio resampling
* ID3v2 "Original Artist/Performer" tag support
* New playlistsearch command for searching the playlist (similar to "search")
* New playlistfind command for finding songs in the playlist (similar to "find")
* libmikmod 3.2.0 beta support
* New tagtypes command for retrieving a list of available tag types
* Fix a bug where no ACK was returned if loading a playlist failed
* Fix a bug where db_update in stats would be 0 after initial database creation
* New count command for getting stats on found songs (similar to "find")
* New playlistmove command for moving songs in stored playlists
* New playlistdelete command for deleting songs from stored playlists
* New rename command for renaming stored playlists
* Increased default buffer_before_play from 0% to 10% to prevent skipping
* Lots of bug fixes, cleaned up code, and performance improvements

ver 0.12.2 (2007/3/20)
* Fix a bug where clients could cause MPD to segfault

ver 0.12.1 (2006/10/10)
* Fix segfault when scanning an MP3 that has a Xing tag with 0 frames
* Fix segfault when there's no audio output specified and one can't be detected
* Fix handling of escaping in quotes
* Allow a quality of -1 to be specified for shout outputs
* A few minor cleanups

ver 0.12.0 (2006/9/22)
* New audio output code which supports:
  * A plugin-like architecture
  * Non-libao ("native") outputs:
    * ALSA
    * OSS
    * OS X
    * Media MVP
    * PulseAudio
    * Shout (Icecast or Shoutcast)
  * Playing through multiple outputs at once
  * Enabling/disabling outputs while MPD is running
  * Saving output state (enabled/disabled) to the state_file
* OggFLAC support
* Musepack support
* Gapless MP3 playback
* MP3 ReplayGain support (using ID3v2 tags only)
* Support for MP2 files if MP3 support is enabled
* Composer, Performer, Comment, and Disc metadata support
* New outputs command for listing available audio outputs
* New enableoutput and disableoutput commands for enabling/disabling outputs
* New plchangesposid command for a stripped down version of plchanges
* New addid command for adding to the playlist and returning a song ID
* New commands and notcommands commands for checking available commands
* Can now specify any supported metadata type or "any" in search, find, and list
* New volume_normalization parameter for enabling Audio Compress normalization
* New metadata_to_use parameter for choosing supported metadata types
* New pid_file parameter for saving the MPD process ID to the specified file
* The db_file parameter is now required
* The port parameter is now optional (defaults to 6600)
* Can specify bind_to_address multiple times
* New --kill argument for killing MPD if pid_file is specified
* Removed --update-db argument (use the update function in your client instead)
* New mpdconf.example
* New mpd.conf man page 
* Removed bundled libmad and libid3tag
* Lots of bug fixes, cleaned up code, and performance improvements

ver 0.11.5 (2004/11/1)
1) New id3v1_encoding config option to configure the id3v1 tag encoding (patch
from dottedmag)
2) Strip '\r' from m3u playlists (thank you windows)
3) Use random() instead of rand() for playlist randomizing
4) Fix a bug trying skipping some commented lines in m3u playlist files
5) Fix a bug when fetching metadata from streams that may cause certain
weirdnesses
6) Fix a bug where replaygain preamp was used on files w/o replaygain tags
7) Fix a busy loop when trying to prebuffer a nonexistant or missing stream
8) Fix a bug in forgetting to remove leading ' ' in content-type for http
streams
9) Check for ice-name in http headers
10) Be sure the strip all '\n' chars in tags
11) Set $HOME env variable when setuid'ing, this should fix the /root/.mcop
errors triggered by arts/libao

ver 0.11.4 (2004/7/26)
1) Fixed a segfault when decoding mp3's with corrupt id3v2 tags
2) Fixed a memory leak when encountering id3v2 tags in mp3 decoder

ver 0.11.3 (2004/7/21)
1) Add support for http authentication for streams
2) Added replaygain pre-amp support
3) Better error handling for fread() in inputStream_file
4) Fixed a bug so that when a freeAllInterfaces is called, it sets
max_interface_connections to 0.  This prevents potential segfaults and other
nastiness for forked processes, like the player and update-er (do to
interfacePrintWithFD()).
5) Allow blockingWrite() to handle errors more gracefully (for example, if the
disc is full, and thus the write() fails or can't be completed, we just skip
this write() and continue, instead of getting stuck in an infinite loop until
the write() becomes successful)
6) Updated mpdconf.example from sbh/avuton
7) If "user" is specified, then convert ~ in paths to the user's home path
specified by "user" config paramter (not the actual current user running mpd).

ver 0.11.2 (2004/7/5) 
1) Work around in computing total time for mp3's whose first valid mpeg frame is
not layer III
2) Fix mp3 and mp4 decoders when seeking past the end of the file
3) Fix replaygain for flac and vorbis
4) Fix memory leaks in flac decoder (from normalperson)
5) Fix Several other bugs in playlist.c and directory.c (from normalperson)

ver 0.11.1 (2004/6/24)
1) Fix a bug that caused "popping" at the beginning of mp3's
2) Fix playlistid command
3) Fix move commands so they don't mess up the song id's
4) Added support for HTTP Proxy
5) Detect and skip recursive links in the music directory
6) Fix addPathToDB() so updating on a specific path doesn't exist correctly adds
the parent directories to the DB

ver 0.11.0 (2004/6/18)
1) Support for playing mp3 and Ogg Vorbis streams
2) Non-blocking Update
3) Replaygain support for Ogg Vorbis and FLAC (by Eric Moore aka AliasMrJones)
4) audio_output_format option that allows for all audio output to be converted
to a format compatible with any sound card
5) Own routines for to always support UTF-8 <-> ISO-8859-1 conversion
6) Added "Id" and "Pos" metadata for songs in playlist
7) Added commands: plchanges, currentsong, playid, seekid, playlistid, moveid,
swapid, deleteid
8) UTF-8 validation of all tags
9) Update specific files/directories (for fast, incremental updating)
10) Added ACK error codes
11) Mod file support
12) Added command_list_ok_begin
13) Play after stop resumes from last position in the playlist
14) Play while pause resumes playback
15) Better signal handling by mackstann
16) Cleanup decoder interface (now called InputPlugins)
17) --create-db no long starts the daemon
18) --no-daemon outputs to log files
19) --stdout sends output to stdout/stderr
20) Default port is now 6600
21) Lots of other cleanups and Bugfixes

ver 0.10.4 (2004/5/26)
1) Fix configure problems on OpenBSD with langinfo and iconv
2) Fix an infinte loop when writing to an interface and it has expired
3) Fix a segfault in decoding flac's
4) Ingore CRC stuff in mp3's since some encoders did not compute the CRC
correctly
5) Fix a segfault in processing faulty mp4 metadata

ver 0.10.3 (2004/4/2)
1) Fix a segfault when a blanck line is sent from a client
2) Fix for loading playlists on platforms where char is unsigned
3) When pausing, release audio device after we say pause is successful (this
makes pause appear to not lag)
4) When returning errors for unknown types by player, be sure to copy the
filename
5) add --disable-alsa for disabling alsa mixer support
6) Use select() for a portable usleep()
7) For alsa mixer, default to "Master' element, not first element

ver 0.10.2 (2004/3/25)
1) Add suport for AAC
2) Substitute '\n' with ' ' in tag info
3) Remove empty directories from db
4) Resume from current position in song when using state file
5) Pause now closes the music device, and reopens it on resuming
6) Fix unnecessary big endian byte swapping
7) If locale is "C" or "POSIX", then use ISO-8859-1 as the fs charset
8) Fix a bug where alsa mixer wasn't detecting volume changes
9) For alsa and software mixer, show volume to be the same as it was set (even
if its not the exact volume)
10) Report bitrate for wave files
11) Compute song length of CBR mp3's more accurately

ver 0.10.1 (2004/3/7)
1) Check to see if we need to add "-lm" when linking mpd
2) Fix issues with skipping bad frames in an mp3 (this way we get the correct
samplerate and such)
3) Fix crossfading bug with ogg's
4) Updated libmad and libid3tag included w/ source to 0.15.1b

ver 0.10.0 (2004/3/3)
1) Use UTF-8 for all client communications
2) Crossfading support
3) Password Authentication (all in plaintext)
4) Software mixer
5) Buffer Size is configurable
6) Reduced Memory consumption (use directory tree for search and find)
7) Bitrate support for Flac
8) setvol command (deprecates volume command)
9) add command takes directories
10) Path's in config file now work with ~
11) Add samplerate,bits, and channels to status
12) Reenable playTime in stats display
13) Fix a segfault when doing: add ""
14) Fix a segfault with flac vorbis comments simply being "="
15) Fix a segfault/bug in queueNextSong with repeat+random
16) Fix a bug, where one process may segfault, and cause more processes to spawn
w/o killing ones that lost their parent.
17) Fix a bug when the OSS device was unable to fetch the current volume,
it would close the device (when it maybe previously closed by the exact same
code)
18) command.c cleanup by mackstann
19) directory.c and command.c cleanup by tw-nym

ver 0.9.4 (2004/1/21)
1) Fix a bug where updated tag info wasn't being detected
2) Set the default audio write size to 1024 bytes (should decrease cpu load a
bit on some machines).
3) Make audio write size configurable via "audio_write_size" config option
4) Tweak output buffer size for connections by detecting the kernel output
buffer size.

ver 0.9.3 (2003/10/31)
1) Store total time/length of songs in db and display in *info commands
2) Display instantaneous bitrate in status command
3) Add Wave Support using libaudiofile (Patch from normalperson)
4) Command code cleanup (Patch from tw-nym)
5) Optimize listing of playlists (10-100x faster)
6) Optimize interface output (write in 4kB chunks instead of on every '\n')
7) Fix bug that prevented rm command from working
8) Fix bug where deleting current song skips the next song
9) Use iconv to convert vorbis comments from UTF-8 to Latin1

ver 0.9.2 (2003/10/6)
1) Fix FreeBSD Compilation Problems
2) Fix bug in move command
3) Add mixer_control options to configure which mixer control/device mpd
controls
4) Randomize on play -1
5) Fix a bug in toggling repeat off and at the end of the playlist

ver 0.9.1 (2003/9/30)
1) Fix a statement in the middle of declarations in listen.c, causes error for
gcc 2.7

ver 0.9.0 (2003/9/30)
1) Random play mode
2) Alsa Mixer Support
3) Save and Restore "state"
4) Default config file locations (.mpdconf and /etc/mpd.conf)
5) Make db file locations configurable
6) Move songs around in the playlist
7) Gapless playback
8) Use Xing tags for mp3's
9) Remove stop_on_error
10) Seeking support
11) Playlists can be loaded and deleted from subdirectories
12) Complete rewrite of player layer (fork()'s only once, opens and closes
audio device as needed).
13) Eliminate use and dependence of SIGIO
14) IPv6 support
15) Solaris compilations fixes
16) Support for different log levels
17) Timestamps for log entries
18) "user" config parameter for setuid (patch from Nagilum)
19) Other misc features and bug fixes

ver 0.8.7 (2003/9/3)
1) Fix a memory leak.  When closing a interface, was called close() on the fd
instead of calling fclose() on the fp that was opened with fdopen().

ver 0.8.6 (2003/8/25)
1) Fix a memory leak when a buffered existed, and a connection was unexpectedly
closed, and i wasn't free'ing the buffer apropriatly.

ver 0.8.5 (2003/8/17)
1) Fix a bug where an extra end of line is returned when attempting to play a
non existing file.  This causes parsing errors for clients.

ver 0.8.4 (2003/8/13)
1) Fix a bug where garbage is returned with errors in "list" command

ver 0.8.3 (2003/8/12) 
1) Fix a compilation error on older linux systems
2) Fix a bug in searching by title
3) Add "list" command
4) Add config options for specifying libao driver/plugin and options
5) Add config option to specify which address to bind to
6) Add support for loading and saving absolute pathnames in saved playlists
7) Playlist no longer creates duplicate entries for song data (more me
efficient)
8) Songs deleted from the db are now removed for the playlist as well

ver 0.8.2 (2003/7/22)
1) Increased the connection que for listen() from 0 to 5
2) Cleanup configure makefiles so that mpd uses MPD_LIBS and MPD_CFLAGS
rather than LIBS and CFLAGS
3) Put a cap on the number of commands per command list
4) Put a cap on the maximum number of buffered output lines
5) Get rid of TIME_WAIT/EADDRINUSE socket problem
6) Use asynchronious IO (i.e. trigger SIGIO instead so we can sleep in
select() calls longer)

ver 0.8.1 (2003/7/11)
1) FreeBSD fixes
2) Fix for rare segfault when updating
3) Fix bug where client was being hungup on when done playing current song
4) Fix bug when playing flac's where it incorrectly reports an error
5) Make stop playlist on error configurable
6) Configure checks for installed libmad and libid3tag and uses those if found
7) Use buffer->finished in *_decode's instead of depending on catching signals

ver 0.8.0 (2003/7/6)
1) Flac support
2) Make playlist max length configurable
3) New backward compatible status (backward compatible for 0.8.0 on)
4) listall command now can take a directory as an argument
5) Buffer rewritten to use shared memory instead of sockets
6) Playlist adding done using db
7) Add sort to list, and use binary search for finding
8) New "stats" command
9) Command list (for faster adding of large batches of files)
10) Add buffered chunks before play
11) Useful error reporting to clients (part of status command)
12) Use libid3tag for reading id3 tags (more stable)
13) Non-blocking output to clients
14) Fix bug when removing items from directory
15) Fix bug when playing mono mp3's
16) Fix bug when attempting to delete files when using samba
17) Lots of other bug fixes I can't remember

ver 0.7.0 (2003/6/20)
1) use mad instead of mpg123 for mp3 decoding
2) volume support
3) repeate playlist support
4) use autoconf/automake (i.e. "configure")
5) configurable max connections

ver 0.6.2 (2003/6/11)
1) Buffer support for ogg
2) new config file options: "connection_timeout" and "mpg123_ignore_junk"
3) new commands: "next", "previous", and "listall"
Thanks to Niklas Hofer for "next" and "previous" patches!
4) Search by filename
5) bug fix for pause when playing mp3's

ver 0.6.1 (2003/5/29)
1) Add conf file support
2) Fix a bug when doing mp3stop (do wait3(NULL,WNOHANG|WUNTRACED,NULL))
3) Fix a bug when fork'ing, fflush file buffers before forking so the
child doesn't print the same stuff in the buffer.

ver 0.6.0 (2003/5/25)
1) Add ogg vorbis support
2) Fix two bugs relating to tables, one for search by title, and one where we
freed the tables before directories, causing a segfault
3) The info command has been removed.

ver 0.5.0-0.5.2
Initial release(s).  Support for MP3 via mpg123<|MERGE_RESOLUTION|>--- conflicted
+++ resolved
@@ -1,4 +1,3 @@
-<<<<<<< HEAD
 ver 0.16 (20??/??/??)
 * protocol:
   - send song modification time to client
@@ -100,14 +99,14 @@
 * added test suite ("make check")
 * require GLib 2.12
 * added libwrap support
-=======
+
+
 ver 0.15.10 (2010/05/30)
 * input:
   - mms: fix memory leak in error handler
   - mms: initialize the "eof" attribute
 * decoders:
   - mad: properly calculate ID3 size without libid3tag
->>>>>>> 57e95ea6
 
 
 ver 0.15.9 (2010/03/21)
