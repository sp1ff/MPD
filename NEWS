<<<<<<< HEAD
ver 0.22 (not yet released)
* protocol
  - "findadd"/"searchadd"/"searchaddpl" support the "sort" and
    "window" parameters
  - add command "readpicture" to download embedded pictures
  - command "moveoutput" moves an output between partitions
  - command "delpartition" deletes a partition
  - show partition name in "status" response
* tags
  - new tags "Grouping" (for ID3 "TIT1"), "Work" and "Conductor"
* input
  - curl: support "charset" parameter in URI fragment
  - ffmpeg: allow partial reads
* archive
  - iso9660: support seeking
* playlist
  - cue: integrate contents in database
* decoder
  - mad: remove option "gapless", always do gapless
  - sidplay: add option "default_genre"
  - sidplay: map SID name field to "Album" tag
  - vorbis, opus: improve seeking accuracy
* playlist
  - flac: support reading CUE sheets from remote FLAC files
* filter
  - ffmpeg: new plugin based on FFmpeg's libavfilter library
  - hdcd: new plugin based on FFmpeg's "af_hdcd" for HDCD playback
  - volume: convert S16 to S24 to preserve quality and reduce dithering noise
  - dsd: add integer-only DSD to PCM converter
* output
  - jack: add option "auto_destination_ports"
  - jack: report error details
  - pulse: add option "media_role"
* lower the real-time priority from 50 to 40
* switch to C++17
  - GCC 7 or clang 4 (or newer) recommended

ver 0.21.21 (not yet released)
=======
ver 0.21.21 (2020/03/19)
>>>>>>> c560ec8e
* configuration
  - fix bug in "metadata_to_use" setting
* playlist
  - asx, xspf: fix corrupt tags in the presence of XML entities
* archive
  - iso9660: skip empty file names to work around libcdio bug
* decoder
  - gme: ignore empty tags
* output
  - solaris: port to NetBSD
* raise default "max_connections" value to 100

ver 0.21.20 (2020/02/16)
* decoder
  - audiofile, ffmpeg, sndfile: handle MIME type "audio/wav"
  - ffmpeg: fix playback of AIFF and TTA
  - vorbis, opus: fix seeking in small files
* fix backwards seeking on ARM (and other non-x86 CPUs)

ver 0.21.19 (2020/01/17)
* configuration
  - allow overriding top-level settings in includes
* output
  - pulse: obey Pulse's maximum sample rate (fixes DSD128 playback)
* fix build failure with clang 10
* fix build failure with Android NDK r20

ver 0.21.18 (2019/12/24)
* protocol
  - work around Mac OS X bug in the ISO 8601 parser
* output
  - alsa: fix hang bug with ALSA "null" outputs
* storage
  - curl: fix crash bug
* drop support for CURL versions older than 7.32.0
* reduce unnecessary CPU wakeups

ver 0.21.17 (2019/12/16)
* protocol
  - relax the ISO 8601 parser: allow omitting field separators, the
    time of day and the "Z" suffix
* archive
  - zzip: improve error reporting
* outputs
  - jack: mark ports as terminal
  - shout: declare metadata as UTF-8
* fix build failure with -Ddatabase=false

ver 0.21.16 (2019/10/16)
* queue
  - fix relative destination offset when moving a range
* storage
  - curl: request the "resourcetype" property to fix database update
  - curl: URL-encode more paths
  - curl: follow redirects for collections without trailing slash
* update
  - fix crash when music_directory is not a directory
* fix build with iconv() instead of ICU

ver 0.21.15 (2019/09/25)
* decoder
  - dsdiff, dsf: fix displayed bit rate
  - mpcdec: fix bogus ReplayGain values
* output
  - solaris: fix build with glibc 2.30

ver 0.21.14 (2019/08/21)
* decoder
  - sidplay: show track durations in database
  - sidplay: convert tag values from Windows-1252 charset
  - sidplay: strip text from "Date" tag
* player
  - fix crash after song change
  - fix seek position after restarting the decoder
* protocol
  - include command name in error responses

ver 0.21.13 (2019/08/06)
* input
  - cdio_paranoia: require libcdio-paranoia 10.2+0.93+1
* decoder
  - mad: fix crackling sound (0.21.12 regression)
* output
  - jack: improved Windows compatibility

ver 0.21.12 (2019/08/03)
* decoder
  - mad: update bit rate after seeking
  - mad: fix several bugs preventing the plugin from decoding the last frame
  - opus: ignore case in replay gain tag names
  - opus, vorbis: decode the "end of stream" packet
* output
  - jack: fix mono-to-stereo conversion
* player
  - don't restart unseekable song after failed seek attempt
* Windows
  - support backslash in relative URIs loaded from playlists

ver 0.21.11 (2019/07/03)
* input
  - tidal: deprecated because Tidal has changed the protocol
* decoder
  - wildmidi: log error if library initialization fails
* output
  - alsa: fix busy loop while draining
  - alsa: fix missing drain call
  - alsa: improve xrun-avoiding silence generator
  - alsa: log when generating silence due to slow decoder
  - alsa, osx: fix distortions with DSD_U32 and DoP on 32 bit CPUs
* protocol
  - fix "list" with multiple "group" levels

ver 0.21.10 (2019/06/05)
* decoder
  - opus: fix duplicate tags
* output
  - httpd: reject some well-known URIs
* fix crash bug (0.21.9 regression)

ver 0.21.9 (2019/05/20)
* input
  - buffer: fix deadlock bug
* Android
  - fix crash on ARMv7
  - request storage permission on Android 6+
* fix spurious "single" mode bug

ver 0.21.8 (2019/04/23)
* input
  - smbclient: download to buffer instead of throttling transfer
* output
  - httpd: add missing mutex lock
  - httpd: fix use-after-free bug
* playlist
  - soundcloud: fix "Unsupported URI scheme" (0.21.6 regression)
* fix Bonjour bug
* fix build failure with GCC 9
* fix build failure with -Ddatabase=false
* systemd: add user socket unit
* doc: "list file" is deprecated

ver 0.21.7 (2019/04/03)
* input
  - qobuz/tidal: scan tags when loading a playlist
* require Meson 0.49.0 for native libgcrypt-config support
* fix build failure with -Dlocal_socket=false
* Haiku
  - fix build
  - add version info

ver 0.21.6 (2019/03/17)
* protocol
  - allow loading playlists specified as absolute filesystem paths
  - fix negated filter expressions with multiple tag values
  - fix "list" with filter expression
  - omit empty playlist names in "listplaylists"
* input
  - cdio_paranoia: fix build failure due to missing #include
* decoder
  - opus: fix replay gain when there are no other tags
  - opus: fix seeking to beginning of song
  - vorbis: fix Tremor conflict resulting in crash
* output
  - pulse: work around error with unusual channel count
  - osx: fix build failure
* playlist
  - flac: fix use-after-free bug
* support abstract sockets on Linux
* Windows
  - remove the unused libwinpthread-1.dll dependency
* Android
  - enable SLES power saving mode

ver 0.21.5 (2019/02/22)
* protocol
  - fix deadlock in "albumart" command
  - fix "tagtypes disable" command
* database
  - simple: fix assertion failure
  - fix assertion failures with mount points
* storage
  - udisks: fix "AlreadyMounted" error
  - udisks: use relative path from mount URI
  - fix memory leak
* input
  - buffer: fix crash bug when playing remote WAV file
* tags
  - ape: map "Album Artist"
* output
  - shout: add support for TLS
* mixer
  - pulse: add "scale_volume" setting

ver 0.21.4 (2019/01/04)
* database
  - inotify: fix crash bug "terminate called after throwing ..."
  - upnp: implement "list ... group"
* output
  - httpd: declare protocol "HTTP/1.1" instead of "ICY"
* remove libwrap support
* Windows
  - fix "Failed to accept connection: unknown error"
* fix Haiku build

ver 0.21.3 (2018/11/16)
* output
  - alsa: fix crash bug
  - alsa: fix stuttering at start of playback
  - alsa: fix discarded samples at end of song
  - alsa: clear error after reopening device
* log: default to journal if MPD was started as systemd service

ver 0.21.2 (2018/11/12)
* protocol
  - operator "=~" matches a regular expression
  - operator "contains" matches substrings
* decoder
  - ffmpeg: require FFmpeg 3.1 or later
  - ffmpeg: fix broken sound with certain codecs
* output
  - alsa: fix high CPU usage with dmix
  - httpd: fix three crash bugs
* mixer
  - alsa: fix more rounding errors
* fix zlib support

ver 0.21.1 (2018/11/04)
* protocol
  - allow escaping quotes in filter expressions
  - operator "==" never searches substrings in filter expressions
* decoder
  - ffmpeg: fix build failure with non-standard FFmpeg installation path
  - flac: fix linker failure when building without FLAC support
* encoder
  - vorbis: fix linker failure when building without Vorbis decoder
* fix build failure on Linux-PowerPC
* fix build failure on FreeBSD
* eliminate DLL dependencies on Windows
* add warning about buggy Boost version 1.67
* require Meson 0.47.2 because a Meson 0.47.1 bug breaks our build

ver 0.21 (2018/10/31)
* configuration
  - add "include" directive, allows including config files
  - incremental "metadata_to_use" setting
* protocol
  - "tagtypes" can be used to hide tags
  - "find" and "search" can sort
  - "outputs" prints the plugin name
  - "outputset" sets runtime attributes
  - close connection when client sends HTTP request
  - new filter syntax for "find"/"search" etc. with negation
* database
  - simple: scan audio formats
  - proxy: require libmpdclient 2.9
  - proxy: forward `sort` and `window` to server
* player
  - hard-code "buffer_before_play" to 1 second, independent of audio format
  - "one-shot" single mode
* input
  - curl: download to buffer instead of throttling transfer
  - qobuz: new plugin to play Qobuz streams
  - tidal: new plugin to play Tidal streams
* tags
  - new tags "OriginalDate", "MUSICBRAINZ_WORKID"
* decoder
  - ffmpeg: require at least version 11.12
  - gme: try loading m3u sidecar files
  - hybrid_dsd: new decoder plugin
  - mad: move "gapless_mp3_playback" setting to "decoder" block
  - mikmod: require at least version 3.2
  - pcm: support audio/L24 (RFC 3190)
  - sidplay: support basic and kernal rom (libsidplayfp)
* resampler
  - soxr: flush resampler at end of song
* output
  - alsa: non-blocking mode
  - alsa: change "dop" and "allowed_formats" settings at runtime
  - ao: fix crash bug due to partial frames
  - shout: support the Shine encoder plugin
  - sndio: remove support for the broken RoarAudio sndio emulation
  - osx: initial support for DSD over PCM
  - roar: removed
  - httpd_output: support for unix sockets
* mixer
  - sndio: new mixer plugin
* encoder
  - opus: support for sending metadata using ogg stream chaining
* listen on $XDG_RUNTIME_DIR/mpd/socket by default
* append hostname to Zeroconf service name
* systemd watchdog support
* require GCC 6
* build with Meson instead of autotools
* use GTest instead of cppunit

ver 0.20.23 (2018/10/29)
* protocol
  - emit "player" idle event when restarting the current song
* fix broken float to s32 conversion
* new clang crash bug workaround

ver 0.20.22 (2018/10/23)
* protocol
  - add tag fallbacks for AlbumArtistSort, ArtistSort
  - fix empty string filter on fallback tags
  - "count group ..." can print an empty group
  - fix broken command "list ... group"
* storage
  - curl: URL-encode paths
* decoder
  - fluidsynth: adapt to API change in version 2.0
* Android
  - now runs as a service
  - add button to start/stop MPD
  - add option to auto-start on boot
* work around clang bug leading to crash
* install the SVG icon

ver 0.20.21 (2018/08/17)
* database
  - proxy: add "password" setting
  - proxy: support tags "ArtistSort", "AlbumArtistSort", "AlbumSort"
  - simple: allow .mpdignore comments only at start of line
* output
  - httpd: remove broken DLNA support code
* playlist
  - cue: support file type declaration "FLAC" (non-standard)
* URI schemes are case insensitive
* Android, Windows
  - enable the "curl" storage plugin

ver 0.20.20 (2018/05/22)
* protocol
  - fix "modified-since" filter regression
* output
  - pulse: cork stream when paused due to "single" mode
* decoder
  - dsdiff, dsf: support more MIME types
  - dsdiff, dsf: allow 4 MB ID3 tags
  - opus: support R128_ALBUM_GAIN tag
* Android, Windows
  - enable the "proxy" database plugin

ver 0.20.19 (2018/04/26)
* protocol
  - validate absolute seek time, reject negative values
* database
  - proxy: fix "search already in progress" errors
  - proxy: implement "list ... group"
* input
  - mms: fix lockup bug and a crash bug
* decoder
  - ffmpeg: fix av_register_all() deprecation warning (FFmpeg 4.0)
* player
  - fix spurious "Not seekable" error when switching radio streams
* macOS: fix crash bug

ver 0.20.18 (2018/02/24)
* input
  - curl: allow authentication methods other than "Basic"
* decoder
  - flac: improve seeking precision
* fix gapless CUE song transitions
* Android, Windows
  - enable the NFS storage plugin

ver 0.20.17 (2018/02/11)
* output
  - alsa: fix crash bug with 8 channels
* mixer
  - alsa: fix rounding error at volume 0
* fix real-time and idle scheduling with Musl
* Android
  - fix compatibility with Android 4.0

ver 0.20.16 (2018/02/03)
* output
  - pulse: fix crash during auto-detection
* database
  - simple: fix search within mount points
  - upnp: enable IPv6
* archive
  - iso9660: libcdio 2.0 compatibility
* fix crash in debug build on Haiku and other operating systems

ver 0.20.15 (2018/01/05)
* queue: fix crash after seek failure
* resampler
  - soxr: clear internal state after manual song change
* state file
  - make mount point restore errors non-fatal
  - fix crash when restoring mounts with incompatible database plugin
* Android
  - build without Ant
  - fix for SIGSYS crash

ver 0.20.14 (2018/01/01)
* database
  - simple: fix file corruption in the presence of mount points
* archive
  - bz2: fix deadlock
  - reduce lock contention, fixing lots of xrun problems
* fix Solaris build failure

ver 0.20.13 (2017/12/18)
* output
  - osx: set up ring buffer to hold at least 100ms
* mixer
  - alsa: fix rounding errors
* database
  - simple: don't purge mount points on update/rescan
  - simple: fix "mount" bug caused by bad compiler optimization
  - simple: fix "lsinfo" into mount points
  - upnp: work around libupnp 1.6.24 API breakage
* queue: fix spuriously misplaced prioritized songs
* save and restore mountpoints within the state file
* include Windows cross-build script in source tarball
* fix Windows build failures

ver 0.20.12 (2017/11/25)
* database
  - upnp: adapt to libupnp 1.8 API changes
* input
  - cdio_paranoia, ffmpeg, file, smbclient: reduce lock contention,
    fixing lots of xrun problems
  - curl: fix seeking
* decoder
  - ffmpeg: fix GCC 8 warning
  - vorbis: fix Tremor support
* player
  - log message when decoder is too slow
* encoder
  - vorbis: default to quality 3
* output
  - fix hanging playback with soxr resampler
  - httpd: flush encoder after tag; fixes corrupt Vorbis stream

ver 0.20.11 (2017/10/18)
* storage
  - curl: support Content-Type application/xml
* decoder
  - ffmpeg: more reliable song duration
  - gme: fix track numbering
* improve random song order when switching songs manually
* fix case insensitive search without libicu
* fix Unicode file names in playlists on Windows
* fix endless loop when accessing malformed file names in ZIP files

ver 0.20.10 (2017/08/24)
* decoder
  - ffmpeg: support MusicBrainz ID3v2 tags
* tags
  - aiff: fix FORM chunk size endianess (is big-endian)
* mixer
  - osx: add a mixer for OSX.
* fix crash when resuming playback before decoder is ready
* fix crash on Windows

ver 0.20.9 (2017/06/04)
* decoder
  - ffmpeg: support *.adx
* fix byte order detection on FreeBSD/aarch64
* fix more random crashes when compiled with clang

ver 0.20.8 (2017/05/19)
* output
  - osx: fix build failure due to missing "noexcept"
* playlist
  - m3u: support MIME type `audio/mpegurl`
* fix build failure with GCC 4.x

ver 0.20.7 (2017/05/15)
* database
  - simple: fix false positive directory loop detection with NFS
* enforce a reasonable minimum audio_buffer_size setting
* cap buffer_before_play at 80% to prevent deadlock
* fix random crashes when compiled with clang

ver 0.20.6 (2017/03/10)
* input
  - curl: fix headers after HTTP redirect to Shoutcast server
* decoder
  - ffmpeg: re-enable as fallback
  - mpcdec: fix crash (division by zero) after seeking
  - sidplay: make compatible with libsidplayfp < 1.8
* fix stream tags after automatic song change
* workaround for GCC 4.9.4 / libstdc++ bug (build failure)

ver 0.20.5 (2017/02/20)
* tags
  - id3: fix memory leak on corrupt ID3 tags
* decoder
  - sidplay: don't require libsidutils when building with libsidplayfp
* output
  - httpd: fix two buffer overflows in IcyMetaData length calculation
* mixer
  - alsa: fix crash bug

ver 0.20.4 (2017/02/01)
* input
  - nfs: fix freeze after reconnect
* output
  - sndio: work around a libroar C++ incompatibility
* workaround for GCC 4.9 "constexpr" bug
* fix FreeBSD build failure

ver 0.20.3 (2017/01/25)
* protocol
  - "playlistadd" creates new playlist if it does not exist, as documented
* database
  - proxy: fix error "terminate called after throwing ..."
  - proxy: make connect errors during startup non-fatal
* neighbor
  - upnp: fix premature expiry
* replay gain: don't reset ReplayGain levels when unpausing playback
* silence surround channels when converting from stereo
* use shortcuts such as "dsd64" in log messages

ver 0.20.2 (2017/01/15)
* input
  - alsa: fix crash bug
  - alsa: fix buffer overruns
* decoder
  - flac: add options "probesize" and "analyzeduration"
* resampler
  - libsamplerate: reset state after seeking
* output
  - fix static noise after changing to a different audio format
  - alsa: fix the DSD_U32 sample rate
  - alsa: fix the DSD_U32 byte order
  - alsa: support DSD_U16
  - recorder: fix error "Failed to create : No such file or directory"
* playlist
  - cue: fix skipping songs

ver 0.20.1 (2017/01/09)
* input
  - curl: fix crash bug
  - curl: fix freeze bug
* decoder
  - wavpack: fix crash bug
* storage
  - curl: new storage plugin for WebDAV (work in progress)
* mixer
  - alsa: normalize displayed volume according to human perception
* fix crash with volume_normalization enabled

ver 0.20 (2017/01/04)
* protocol
  - "commands" returns playlist commands only if playlist_directory configured
  - "search"/"find" have a "window" parameter
  - report song duration with milliseconds precision
  - "sticker find" can match sticker values
  - drop the "file:///" prefix for absolute file paths
  - add range parameter to command "plchanges" and "plchangesposid"
  - send verbose error message to client
* input
  - curl: fix memory leak
* tags
  - ape, ogg: drop support for non-standard tag "album artist"
    affected filetypes: vorbis, flac, opus & all files with ape2 tags
    (most importantly some mp3s)
  - id3: remove the "id3v1_encoding" setting; by definition, all ID3v1 tags
    are ISO-Latin-1
  - ape: support APE replay gain on remote files
  - read ID3 tags from NFS/SMB
* decoder
  - improved error logging
  - report I/O errors to clients
  - ffmpeg: support ReplayGain and MixRamp
  - ffmpeg: support stream tags
  - gme: add option "accuracy"
  - gme: provide the TRACK tag
  - gme: faster scanning
  - mad: reduce memory usage while scanning tags
  - mpcdec: read the bit rate
  - pcm: support audio/L16 (RFC 2586) and audio/x-mpd-float
  - sidplay: faster scanning
  - wavpack: large file support
  - wavpack: support DSD (WavPack 5)
  - wavpack: archive support
* playlist
  - cue: don't skip pregap
  - embcue: fix last track
  - flac: new plugin which reads the "CUESHEET" metadata block
* output
  - alsa: fix multi-channel order
  - alsa: remove option "use_mmap"
  - alsa: support DSD_U32
  - alsa: disable DoP if it fails
  - jack: reduce CPU usage
  - pulse: set channel map to WAVE-EX
  - recorder: record tags
  - recorder: allow dynamic file names
  - sndio: new output plugin
* mixer
  - null: new plugin
* resampler
  - new block "resampler" in configuration file
    replacing the old "samplerate_converter" setting
  - soxr: allow multi-threaded resampling
* player
  - reset song priority on playback
  - reduce xruns
* write database and state file atomically
* always write UTF-8 to the log file.
* remove dependency on GLib
* support libsystemd (instead of the older libsystemd-daemon)
* database
  - proxy: add TCP keepalive option
* update
  - apply .mpdignore matches to subdirectories
* switch the code base to C++14
  - GCC 4.9 or clang 3.4 (or newer) recommended

ver 0.19.21 (2016/12/13)
* decoder
  - ffmpeg: fix crash bug
* fix unit test failure after recent "setprio" change
* systemd: add user unit

ver 0.19.20 (2016/12/09)
* protocol
  - "setprio" re-enqueues old song if priority has been raised
* decoder
  - ffmpeg: ignore empty packets
  - pcm: fix corruption bug with partial frames (after short read)
  - sidplay: fix playback speed with libsidplayfp
* output
  - winmm: fix 8 bit playback
* fix gcc 7.0 -Wimplicit-fallthrough
* systemd: paranoid security settings

ver 0.19.19 (2016/08/23)
* decoder
  - ffmpeg: bug fix for FFmpeg 3.1 support
  - wildmidi: support libWildMidi 0.4
* output
  - pulse: support 32 bit, 24 bit and floating point playback
* support non-x86 NetBSD
* fix clang 3.9 warnings

ver 0.19.18 (2016/08/05)
* decoder
  - ffmpeg: fix crash with older FFmpeg versions (< 3.0)
  - ffmpeg: log detailed error message
  - ffmpeg: support FFmpeg 3.1
  - sidplay: detect libsidplay2 with pkg-config
  - sidplay: log detailed error message
  - sidplay: read the "date" tag
  - sidplay: allow building with libsidplayfp instead of libsidplay2
* output
  - shout: recognize setting "encoder" instead of "encoding"
* fix memory leak after stream failure
* fix build failure with Boost 1.61
* require gcc 4.7 or newer

ver 0.19.17 (2016/07/09)
* decoder
  - flac: fix assertion failure while seeking
  - flac: fix stream duration indicator
  - fix seek problems in several plugins
* fix spurious seek error "Failed to allocate silence buffer"
* replay gain: fix "replay_gain_handler mixer" setting
* DSD: use 0x69 as silence pattern
* fix use-after-free bug on "close" and "kill"

ver 0.19.16 (2016/06/13)
* faster seeking
* fix system include path order
* add missing DocBook file to tarball

ver 0.19.15 (2016/04/30)
* decoder
  - ffmpeg: support FFmpeg 3.0
  - ffmpeg: use as fallback instead of "mad" if no plugin matches
  - opus: support bigger OpusTags packets
* fix more build failures on non-glibc builds due to constexpr Mutex
* fix build failure due to missing include
* fix unit test on Alpha

ver 0.19.14 (2016/03/18)
* decoder
  - dsdiff: fix off-by-one buffer overflow
  - opus: limit tag size to 64 kB
* archive
  - iso9660: fix buffer overflow
* fix quadratic runtime bug in the tag pool
* fix build failures on non-glibc builds due to constexpr Mutex

ver 0.19.13 (2016/02/23)
* tags
  - aiff, riff: fix ID3 chunk padding
* decoder
  - ffmpeg: support the TAK codec
* fix disappearing duration of remote songs during playback
* initialize supplementary groups with glibc 2.19+

ver 0.19.12 (2015/12/15)
* fix assertion failure on malformed UTF-8 tag
* fix build failure on non-Linux systems
* fix LimitRTTIME in systemd unit file

ver 0.19.11 (2015/10/27)
* tags
  - ape: fix buffer overflow
* decoder
  - ffmpeg: fix crash due to wrong avio_alloc_context() call
  - gme: don't loop forever, fall back to GME's default play length
* encoder
  - flac: fix crash with 32 bit playback
* mixer
  - fix mixer lag after enabling/disabling output

ver 0.19.10 (2015/06/21)
* input
  - curl: fix deadlock on small responses
  - smbclient: fix DFF playback
* decoder
  - ffmpeg: improve seeking accuracy
  - fix stuck stream tags
* encoder
  - opus: fix bogus granulepos
* output
  - fix failure to open device right after booting
* neighbor
  - nfs: fix deadlock when connecting
* fix "single" mode breakage due to queue edits

ver 0.19.9 (2015/02/06)
* decoder
  - dsdiff, dsf: raise ID3 tag limit to 1 MB
* playlist: fix loading duplicate tag types from state file
* despotify: remove defunct plugin
* fix clock integer overflow on OS X
* fix gcc 5.0 warnings
* fix build failure with uClibc
* fix build failure on non-POSIX operating systems
* fix dependency issue on parallel Android build
* fix database/state file saving on Windows

ver 0.19.8 (2015/01/14)
* input
  - curl: fix bug after rewinding from end-of-file
  - mms: reduce delay at the beginning of playback
* decoder
  - dsdiff, dsf: allow ID3 tags larger than 4 kB
  - ffmpeg: support interleaved floating point
* fix clang 3.6 warnings
* fix build failure on NetBSD

ver 0.19.7 (2014/12/17)
* input
  - nfs: fix crash while canceling a failing file open operation
  - nfs: fix memory leak on connection failure
  - nfs: fix reconnect after mount failure
  - nfs: implement mount timeout (60 seconds)
* storage
  - nfs: implement I/O timeout (60 seconds)
* playlist
  - embcue: fix filename suffix detection
  - don't skip non-existent songs in "listplaylist"
* decoder
  - ffmpeg: fix time stamp underflow
* fix memory allocator bug on Windows

ver 0.19.6 (2014/12/08)
* decoder
  - ffmpeg: support FFmpeg 2.5
* fix build failure with musl
* android
  - update libFLAC to 1.3.1
  - update FFmpeg to 2.5

ver 0.19.5 (2014/11/26)
* input
  - nfs: fix crash on connection failure
* archive
  - zzip: fix crash after seeking
* decoder
  - dsdiff, dsf, opus: fix deadlock while seeking
  - mp4v2: remove because of incompatible license

ver 0.19.4 (2014/11/18)
* protocol
  - workaround for buggy clients that send "add /"
* decoder
  - ffmpeg: support opus
  - opus: add MIME types audio/ogg and application/ogg
* fix crash on failed filename charset conversion
* fix local socket detection from uid=0 (root)

ver 0.19.3 (2014/11/11)
* protocol
  - fix "(null)" result string to "list" when AlbumArtist is disabled
* database
  - upnp: fix breakage due to malformed URIs
* input
  - curl: another fix for redirected streams
* decoder
  - audiofile: fix crash while playing streams
  - audiofile: fix bit rate calculation
  - ffmpeg: support opus
  - opus: fix bogus duration on streams
  - opus: support chained streams
  - opus: improved error logging
* fix distorted audio with soxr resampler
* fix build failure on Mac OS X with non-Apple compilers

ver 0.19.2 (2014/11/02)
* input
  - curl: fix redirected streams
* playlist
  - don't allow empty playlist name
  - m3u: don't ignore unterminated last line
  - m3u: recognize the file suffix ".m3u8"
* decoder
  - ignore URI query string for plugin detection
  - faad: remove workaround for ancient libfaad2 ABI bug
  - ffmpeg: recognize MIME type audio/aacp
  - mad: fix negative replay gain values
* output
  - fix memory leak after filter initialization error
  - fall back to PCM if given DSD sample rate is not supported
* fix assertion failure on unsupported PCM conversion
* auto-disable plugins that require GLib when --disable-glib is used

ver 0.19.1 (2014/10/19)
* input
  - mms: fix deadlock bug
* playlist
  - extm3u: fix Extended M3U detection
  - m3u, extm3u, cue: fix truncated lines
* fix build failure on Mac OS X
* add missing file systemd/mpd.socket to tarball

ver 0.19 (2014/10/10)
* protocol
  - new commands "addtagid", "cleartagid", "listfiles", "listmounts",
    "listneighbors", "mount", "rangeid", "unmount"
  - "lsinfo" and "readcomments" allowed for remote files
  - "listneighbors" lists file servers on the local network
  - "playlistadd" supports file:///
  - "idle" with unrecognized event name fails
  - "list" on album artist falls back to the artist tag
  - "list" and "count" allow grouping
  - new "search"/"find" filter "modified-since"
  - "seek*" allows fractional position
  - close connection after syntax error
* database
  - proxy: forward "idle" events
  - proxy: forward the "update" command
  - proxy: copy "Last-Modified" from remote directories
  - simple: compress the database file using gzip
  - upnp: new plugin
  - cancel the update on shutdown
* storage
  - music_directory can point to a remote file server
  - nfs: new plugin
  - smbclient: new plugin
* playlist
  - cue: fix bogus duration of the last track
  - cue: restore CUE tracks from state file
  - soundcloud: use https instead of http
  - soundcloud: add default API key
* archive
  - read tags from songs in an archive
* input
  - alsa: new input plugin
  - curl: options "verify_peer" and "verify_host"
  - ffmpeg: update offset after seeking
  - ffmpeg: improved error messages
  - mms: non-blocking I/O
  - nfs: new input plugin
  - smbclient: new input plugin
* filter
  - volume: improved software volume dithering
* decoder:
  - vorbis, flac, opus: honor DESCRIPTION= tag in Xiph-based files as a comment to the song
  - audiofile: support scanning remote files
  - audiofile: log libaudiofile errors
  - dsdiff, dsf: report bit rate
  - dsdiff, dsf: implement seeking
  - dsf: support DSD512
  - dsf: support multi-channel files
  - dsf: fix big-endian bugs
  - dsf: fix noise at end of malformed file
  - mpg123: support ID3v2, ReplayGain and MixRamp
  - sndfile: support scanning remote files
  - sndfile: support tags "comment", "album", "track", "genre"
  - sndfile: native floating point playback
  - sndfile: optimized 16 bit playback
  - mp4v2: support playback of MP4 files.
* encoder:
  - shine: new encoder plugin
* output
  - alsa: support native DSD playback
  - alsa: rename "DSD over USB" to "DoP"
  - osx: fix hang after (un)plugging headphones
* threads:
  - the update thread runs at "idle" priority
  - the output thread runs at "real-time" priority
  - increase kernel timer slack on Linux
  - name each thread (for debugging)
* configuration
  - allow playlist directory without music directory
  - use XDG to auto-detect "music_directory" and "db_file"
* add tags "AlbumSort", "MUSICBRAINZ_RELEASETRACKID"
* disable global Latin-1 fallback for tag values
* new resampler option using libsoxr
* ARM NEON optimizations
* install systemd unit for socket activation
* Android port

ver 0.18.23 (2015/02/06)
* despotify: remove defunct plugin
* fix clock integer overflow on OS X
* fix gcc 5.0 warnings

ver 0.18.22 (2015/01/14)
* fix clang 3.6 warnings

ver 0.18.21 (2014/12/17)
* playlist
  - embcue: fix filename suffix detection
* decoder
  - ffmpeg: fix time stamp underflow

ver 0.18.20 (2014/12/08)
* decoder
  - ffmpeg: support FFmpeg 2.5
* fix build failure with musl

ver 0.18.19 (2014/11/26)
* archive
  - zzip: fix crash after seeking

ver 0.18.18 (2014/11/18)
* decoder
  - ffmpeg: support opus
* fix crash on failed filename charset conversion
* fix local socket detection from uid=0 (root)

ver 0.18.17 (2014/11/02)
* playlist
  - don't allow empty playlist name
  - m3u: recognize the file suffix ".m3u8"
* decoder
  - ignore URI query string for plugin detection
  - faad: remove workaround for ancient libfaad2 ABI bug
  - ffmpeg: recognize MIME type audio/aacp

ver 0.18.16 (2014/09/26)
* fix DSD breakage due to typo in configure.ac

ver 0.18.15 (2014/09/26)
* command
  - list: reset used size after the list has been processed
* fix MixRamp
* work around build failure on NetBSD

ver 0.18.14 (2014/09/11)
* protocol
  - fix range parser bug on certain 32 bit architectures
* decoder
  - audiofile: fix crash after seeking
  - ffmpeg: fix crash with ffmpeg/libav version 11
  - fix assertion failure after seeking

ver 0.18.13 (2014/08/31)
* protocol
  - don't change song on "seekcur" in random mode

* decoder
  - dsdiff, dsf: fix endless loop on malformed file
  - ffmpeg: support ffmpeg/libav version 11
  - gme: fix song duration
* output
  - alsa: fix endless loop at end of file in dsd_usb mode
* fix state file saver
* fix build failure on Darwin

ver 0.18.12 (2014/07/30)
* database
  - proxy: fix build failure with libmpdclient 2.2
  - proxy: fix add/search and other commands with libmpdclient < 2.9
* decoder
  - audiofile: improve responsiveness
  - audiofile: fix WAV stream playback
  - dsdiff, dsf: fix stream playback
  - dsdiff: fix metadata parser bug (uninitialized variables)
  - faad: estimate song duration for remote files
  - sndfile: improve responsiveness
* randomize next song when enabling "random" mode while not playing
* randomize next song when adding to single-song queue

ver 0.18.11 (2014/05/12)
* decoder
  - opus: fix missing song length on high-latency files
* fix race condition when using GLib event loop (non-Linux)

ver 0.18.10 (2014/04/10)
* decoder
  - ffmpeg: fix seeking bug
  - ffmpeg: handle unknown stream start time
  - gme: fix memory leak
  - sndfile: work around libsndfile bug on partial read
* don't interrupt playback when current song gets deleted

ver 0.18.9 (2014/03/02)
* protocol
  - "findadd" requires the "add" permission
* output
  - alsa: improved workaround for noise after manual song change
* decoder
  - vorbis: fix linker failure when libvorbis/libogg are static
* encoder
  - vorbis: fix another linker failure
* output
  - pipe: fix hanging child process due to blocked signals
* fix build failure due to missing signal.h include

ver 0.18.8 (2014/02/07)
* decoder
  - ffmpeg: support libav v10_alpha1
* encoder
  - vorbis: fix linker failure
* output
  - roar: documentation
* more robust Icy-Metadata parser
* fix Solaris build failure

ver 0.18.7 (2014/01/13)
* playlist
  - pls: fix crash after parser error
  - soundcloud: fix build failure with libyajl 2.0.1
* decoder
  - faad: fix memory leak
  - mpcdec: reject libmpcdec SV7 in configure script
* daemon: don't initialize supplementary groups when already running
  as the configured user

ver 0.18.6 (2013/12/24)
* input
  - cdio_paranoia: support libcdio-paranoia 0.90
* tags
  - riff: recognize upper-case "ID3" chunk name
* decoder
  - ffmpeg: use relative timestamps
* output
  - openal: fix build failure on Mac OS X
  - osx: fix build failure
* mixer
  - alsa: fix build failure with uClibc
* fix replay gain during cross-fade
* accept files without metadata

ver 0.18.5 (2013/11/23)
* configuration
  - fix crash when db_file is configured without music_directory
  - fix crash on "stats" without db_file/music_directory
* database
  - proxy: auto-reload statistics
  - proxy: provide "db_update" in "stats" response
* input
  - curl: work around stream resume bug (fixed in libcurl 7.32.0)
* decoder
  - fluidsynth: auto-detect by default
* clip 24 bit data from libsamplerate
* fix ia64, mipsel and other little-endian architectures
* fix build failures due to missing includes
* fix build failure with static libmpdclient

ver 0.18.4 (2013/11/13)
* decoder
  - dsdiff: fix byte order bug
* fix build failures due to missing includes
* libc++ compatibility

ver 0.18.3 (2013/11/08)
* fix stuck MPD after song change (0.18.2 regression)

ver 0.18.2 (2013/11/07)
* protocol:
  - "close" flushes the output buffer
* input:
  - cdio_paranoia: add setting "default_byte_order"
  - curl: fix bug with redirected streams
* playlist:
  - pls: fix reversed song order
* decoder:
  - audiofile: require libaudiofile 0.3 due to API breakage
  - dsf: enable DSD128
* enable buffering when starting playback (regression fix)
* fix build failures due to missing includes
* fix big-endian support

ver 0.18.1 (2013/11/04)
* protocol:
  - always ignore whitespace at the end of the line
* networking:
  - log UNIX domain path names instead of "localhost"
  - open listener sockets in the order they were configured
  - don't abort if IPv6 is not available
* output:
  - alsa: avoid endless loop in Raspberry Pi workaround
* filter:
  - autoconvert: fix "volume_normalization" with mp3 files
* add missing files to source tarball

ver 0.18 (2013/10/31)
* configuration:
  - allow tilde paths for socket
  - default filesystem charset is UTF-8 instead of ISO-8859-1
  - increase default buffer size to 4 MB
* protocol:
  - new command "readcomments" lists arbitrary file tags
  - new command "toggleoutput"
  - "find"/"search" with "any" does not match file name
  - "search" and "find" with base URI (keyword "base")
  - search for album artist falls back to the artist tag
  - re-add the "volume" command
* input:
  - curl: enable https
  - soup: plugin removed
* playlist:
  - lastfm: remove defunct Last.fm support
* decoder:
  - adplug: new decoder plugin using libadplug
  - dsf: don't play junk at the end of the "data" chunk
  - ffmpeg: drop support for pre-0.8 ffmpeg
  - flac: require libFLAC 1.2 or newer
  - flac: support FLAC files inside archives
  - opus: new decoder plugin for the Opus codec
  - vorbis: skip 16 bit quantisation, provide float samples
  - mikmod: add "loop" configuration parameter
  - modplug: add "loop_count" configuration parameter
  - mp4ff: obsolete plugin removed
* encoder:
  - opus: new encoder plugin for the Opus codec
  - vorbis: accept floating point input samples
* output:
  - new option "tags" may be used to disable sending tags to output
  - alsa: workaround for noise after manual song change
  - ffado: remove broken plugin
  - httpd: support HEAD requests
  - mvp: remove obsolete plugin
  - osx: disabled by default because it's unmaintained and unsupported
* improved decoder/output error reporting
* eliminate timer wakeup on idle MPD
* fix unresponsive MPD while waiting for stream
* port of the source code to C++11

ver 0.17.6 (2013/10/14)
* mixer:
  - alsa: fix busy loop when USB sound device gets unplugged
* decoder:
  - modplug: fix build with Debian package 1:0.8.8.4-4
* stored playlists:
  - fix loading playlists with references to local files
  - obey filesystem_charset for URLs

ver 0.17.5 (2013/08/04)
* protocol:
  - fix "playlistadd" with URI
  - fix "move" relative to current when there is no current song
* decoder:
  - ffmpeg: support "application/flv"
  - mikmod: adapt to libmikmod 3.2
* configure.ac:
  - detect system "ar"

ver 0.17.4 (2013/04/08)
* protocol:
  - allow to omit END in ranges (START:END)
  - don't emit IDLE_PLAYER before audio format is known
* decoder:
  - ffmpeg: support float planar audio (ffmpeg 1.1)
  - ffmpeg: fix AVFrame allocation
* player:
  - implement missing "idle" events on output errors
* clock: fix build failure

ver 0.17.3 (2013/01/06)
* output:
  - osx: fix pops during playback
  - recorder: fix I/O error check
  - shout: fix memory leak in error handler
  - recorder, shout: support Ogg packets that span more than one page
* decoder:
  - ffmpeg: ignore negative time stamps
  - ffmpeg: support planar audio
* playlist:
  - cue: fix memory leak
  - cue: fix CUE files with only one track

ver 0.17.2 (2012/09/30)
* protocol:
  - fix crash in local file check
* decoder:
  - fluidsynth: remove throttle (requires libfluidsynth 1.1)
  - fluidsynth: stop playback at end of file
  - fluidsynth: check MIDI file format while scanning
  - fluidsynth: add sample rate setting
  - wavpack: support all APEv2 tags
* output:
  - httpd: use monotonic clock, avoid hiccups after system clock adjustment
  - httpd: fix throttling bug after resuming playback
* playlist:
  - cue: map "PERFORMER" to "artist" or "album artist"
* mapper: fix non-UTF8 music directory name
* mapper: fix potential crash in file permission check
* playlist: fix use-after-free bug
* playlist: fix memory leak
* state_file: save song priorities
* player: disable cross-fading in "single" mode
* update: fix unsafe readlink() usage
* configure.ac:
  - don't auto-detect the vorbis encoder when Tremor is enabled

ver 0.17.1 (2012/07/31)
* protocol:
  - require appropriate permissions for searchadd{,pl}
* tags:
  - aiff: support the AIFC format
  - ape: check for ID3 if no usable APE tag was found
* playlist:
  - cue: support file types "MP3", "AIFF"
* output:
  - fix noisy playback with conversion and software volume

ver 0.17 (2012/06/27)
* protocol:
  - support client-to-client communication
  - "update" and "rescan" need only "CONTROL" permission
  - new command "seekcur" for simpler seeking within current song
  - new command "config" dumps location of music directory
  - add range parameter to command "load"
  - print extra "playlist" object for embedded CUE sheets
  - new commands "searchadd", "searchaddpl"
* input:
  - cdio_paranoia: new input plugin to play audio CDs
  - curl: enable CURLOPT_NETRC
  - curl: non-blocking I/O
  - soup: new input plugin based on libsoup
* tags:
  - RVA2: support separate album/track replay gain
* decoder:
  - mpg123: implement seeking
  - ffmpeg: drop support for pre-0.5 ffmpeg
  - ffmpeg: support WebM
  - oggflac: delete this obsolete plugin
  - dsdiff: new decoder plugin
* output:
  - alsa: support DSD-over-USB (dCS suggested standard)
  - httpd: support for streaming to a DLNA client
  - openal: improve buffer cancellation
  - osx: allow user to specify other audio devices
  - osx: implement 32 bit playback
  - shout: add possibility to set url
  - roar: new output plugin for RoarAudio
  - winmm: fail if wrong device specified instead of using default device
* mixer:
  - alsa: listen for external volume changes
* playlist:
  - allow references to songs outside the music directory
  - new CUE parser, without libcue
  - soundcloud: new plugin for accessing soundcloud.com
* state_file: add option "restore_paused"
* cue: show CUE track numbers
* allow port specification in "bind_to_address" settings
* support floating point samples
* systemd socket activation
* improve --version output
* WIN32: fix renaming of stored playlists with non-ASCII names


ver 0.16.8 (2012/04/04)
* fix for libsamplerate assertion failure
* decoder:
  - vorbis (and others): fix seeking at startup
  - ffmpeg: read the "year" tag
* encoder:
  - vorbis: generate end-of-stream packet before tag
  - vorbis: generate end-of-stream packet when playback ends
* output:
  - jack: check for connection failure before starting playback
  - jack: workaround for libjack1 crash bug
  - osx: fix stuttering due to buffering bug
* fix endless loop in text file reader
* update: skip symlinks in path that is to be updated


ver 0.16.7 (2012/02/04)
* input:
  - ffmpeg: support libavformat 0.7
* decoder:
  - ffmpeg: support libavformat 0.8, libavcodec 0.9
  - ffmpeg: support all MPD tags
* output:
  - httpd: fix excessive buffering
  - openal: force 16 bit playback, as 8 bit doesn't work
  - osx: remove sleep call from render callback
  - osx: clear render buffer when there's not enough data
* fix moving after current song


ver 0.16.6 (2011/12/01)
* decoder:
  - fix assertion failure when resuming streams
  - ffmpeg: work around bogus channel count
* encoder:
  - flac, null, wave: fix buffer corruption bug
  - wave: support packed 24 bit samples
* mapper: fix the bogus "not a directory" error message
* mapper: check "x" and "r" permissions on music directory
* log: print reason for failure
* event_pipe: fix WIN32 regression
* define WINVER in ./configure
* WIN32: autodetect filesystem encoding


ver 0.16.5 (2011/10/09)
* configure.ac
  - disable assertions in the non-debugging build
  - show solaris plugin result correctly
  - add option --enable-solaris-output
* pcm_format: fix 32-to-24 bit conversion (the "silence" bug)
* input:
  - rewind: reduce heap usage
* decoder:
  - ffmpeg: higher precision timestamps
  - ffmpeg: don't require key frame for seeking
  - fix CUE track seeking
* output:
  - openal: auto-fallback to mono if channel count is unsupported
* player:
  - make seeking to CUE track more reliable
  - the "seek" command works when MPD is stopped
  - restore song position from state file (bug fix)
  - fix crash that sometimes occurred when audio device fails on startup
  - fix absolute path support in playlists
* WIN32: close sockets properly
* install systemd service file if systemd is available


ver 0.16.4 (2011/09/01)
* don't abort configure when avahi is not found
* auto-detect libmad without pkg-config
* fix memory leaks
* don't resume playback when seeking to another song while paused
* apply follow_inside_symlinks to absolute symlinks
* fix playback discontinuation after seeking
* input:
  - curl: limit the receive buffer size
  - curl: implement a hard-coded timeout of 10 seconds
* decoder:
  - ffmpeg: workaround for semantic API change in recent ffmpeg versions
  - flac: validate the sample rate when scanning the tag
  - wavpack: obey all decoder commands, stop at CUE track border
* encoder:
  - vorbis: don't send end-of-stream on flush
* output:
  - alsa: fix SIGFPE when alsa announces a period size of 0
  - httpd: don't warn on client disconnect
  - osx: don't drain the buffer when closing
  - pulse: fix deadlock when resuming the stream
  - pulse: fix deadlock when the stream was suspended


ver 0.16.3 (2011/06/04)
* fix assertion failure in audio format mask parser
* fix NULL pointer dereference in playlist parser
* fix playlist files in base music directory
* database: allow directories with just playlists
* decoder:
  - ffmpeg: support libavcodec 0.7


ver 0.16.2 (2011/03/18)
* configure.ac:
  - fix bashism in tremor test
* decoder:
  - tremor: fix configure test
  - gme: detect end of song
* encoder:
  - vorbis: reset the Ogg stream after flush
* output:
  - httpd: fix uninitialized variable
  - httpd: include sys/socket.h
  - oss: AFMT_S24_PACKED is little-endian
  - oss: disable 24 bit playback on FreeBSD


ver 0.16.1 (2011/01/09)
* audio_check: fix parameter in prototype
* add void casts to suppress "result unused" warnings (clang)
* input:
  - ffado: disable by default
* decoder:
  - mad: work around build failure on Solaris
  - resolve modplug vs. libsndfile cflags/headers conflict
* output:
  - solaris: add missing parameter to open_cloexec() cal
  - osx: fix up audio format first, then apply it to device
* player_thread: discard empty chunks while cross-fading
* player_thread: fix assertion failure due to early seek
* output_thread: fix double lock


ver 0.16 (2010/12/11)
* protocol:
  - send song modification time to client
  - added "update" idle event
  - removed the deprecated "volume" command
  - added the "findadd" command
  - range support for "delete"
  - "previous" really plays the previous song
  - "addid" with negative position is deprecated
  - "load" supports remote playlists (extm3u, pls, asx, xspf, lastfm://)
  - allow changing replay gain mode on-the-fly
  - omitting the range end is possible
  - "update" checks if the path is malformed
* archive:
  - iso: renamed plugin to "iso9660"
  - zip: renamed plugin to "zzip"
* input:
  - lastfm: obsolete plugin removed
  - ffmpeg: new input plugin using libavformat's "avio" library
* tags:
  - added tags "ArtistSort", "AlbumArtistSort"
  - id3: revised "performer" tag support
  - id3: support multiple values
  - ape: MusicBrainz tags
  - ape: support multiple values
* decoders:
  - don't try a plugin twice (MIME type & suffix)
  - don't fall back to "mad" unless no plugin matches
  - ffmpeg: support multiple tags
  - ffmpeg: convert metadata to generic format
  - ffmpeg: implement the libavutil log callback
  - sndfile: new decoder plugin based on libsndfile
  - flac: moved CUE sheet support to a playlist plugin
  - flac: support streams without STREAMINFO block
  - mikmod: sample rate is configurable
  - mpg123: new decoder plugin based on libmpg123
  - sidplay: support sub-tunes
  - sidplay: implemented songlength database
  - sidplay: support seeking
  - sidplay: play monaural SID tunes in mono
  - sidplay: play mus, str, prg, x00 files
  - wavpack: activate 32 bit support
  - wavpack: allow more than 2 channels
  - mp4ff: rename plugin "mp4" to "mp4ff"
* encoders:
  - twolame: new encoder plugin based on libtwolame
  - flac: new encoder plugin based on libFLAC
  - wave: new encoder plugin for PCM WAV format
* output:
  - recorder: new output plugin for recording radio streams
  - alsa: don't recover on CANCEL
  - alsa: fill period buffer with silence before draining
  - openal: new output plugin
  - pulse: announce "media.role=music"
  - pulse: renamed context to "Music Player Daemon"
  - pulse: connect to server on MPD startup, implement pause
  - jack: require libjack 0.100
  - jack: don't disconnect during pause
  - jack: connect to server on MPD startup
  - jack: added options "client_name", "server_name"
  - jack: clear ring buffers before activating
  - jack: renamed option "ports" to "destination_ports"
  - jack: support more than two audio channels
  - httpd: bind port when output is enabled
  - httpd: added name/genre/website configuration
  - httpd: implement "pause"
  - httpd: bind_to_address support (including IPv6)
  - oss: 24 bit support via OSS4
  - win32: new output plugin for Windows Wave
  - shout, httpd: more responsive to control commands
  - wildcards allowed in audio_format configuration
  - consistently lock audio output objects
* player:
  - drain audio outputs at the end of the playlist
* mixers:
  - removed support for legacy mixer configuration
  - reimplemented software volume as mixer+filter plugin
  - per-device software/hardware mixer setting
* commands:
  - added new "status" line with more precise "elapsed time"
* update:
  - automatically update the database with Linux inotify
  - support .mpdignore files in the music directory
  - sort songs by album name first, then disc/track number
  - rescan after metadata_to_use change
* normalize: upgraded to AudioCompress 2.0
  - automatically convert to 16 bit samples
* replay gain:
  - reimplemented as a filter plugin
  - fall back to track gain if album gain is unavailable
  - optionally use hardware mixer to apply replay gain
  - added mode "auto"
  - parse replay gain from APE tags
* log unused/unknown block parameters
* removed the deprecated "error_file" option
* save state when stopped
* renamed option "--stdout" to "--stderr"
* removed options --create-db and --no-create-db
* state_file: save only if something has changed
* database: eliminated maximum line length
* log: redirect stdout/stderr to /dev/null if syslog is used
* set the close-on-exec flag on all file descriptors
* pcm_volume, pcm_mix: implemented 32 bit support
* support packed 24 bit samples
* CUE sheet support
* support for MixRamp tags
* obey $(sysconfdir) for default mpd.conf location
* build with large file support by default
* added test suite ("make check")
* require GLib 2.12
* added libwrap support
* make single mode 'sticky'


ver 0.15.17 (2011/??/??)
* encoder:
  - vorbis: reset the Ogg stream after flush
* decoders:
  - vorbis: fix tremor support


ver 0.15.16 (2011/03/13)
* output:
  - ao: initialize the ao_sample_format struct
  - jack: fix crash with mono playback
* encoders:
  - lame: explicitly configure the output sample rate
* update: log all file permission problems


ver 0.15.15 (2010/11/08)
* input:
  - rewind: fix assertion failure
* output:
  - shout: artist comes first in stream title


ver 0.15.14 (2010/11/06)
* player_thread: fix assertion failure due to wrong music pipe on seek
* output_thread: fix assertion failure due to race condition in OPEN
* input:
  - rewind: fix double free bug
* decoders:
  - mp4ff, ffmpeg: add extension ".m4b" (audio book)


ver 0.15.13 (2010/10/10)
* output_thread: fix race condition after CANCEL command
* output:
  - httpd: fix random data in stream title
  - httpd: MIME type audio/ogg for Ogg Vorbis
* input:
  - rewind: update MIME not only once
  - rewind: enable for MMS


ver 0.15.12 (2010/07/20)
* input:
  - curl: remove assertion after curl_multi_fdset()
* tags:
  - rva2: set "gain", not "peak"
* decoders:
  - wildmidi: support version 0.2.3


ver 0.15.11 (2010/06/14)
* tags:
  - ape: support album artist
* decoders:
  - mp4ff: support tags "album artist", "albumartist", "band"
  - mikmod: fix memory leak
  - vorbis: handle uri==NULL
  - ffmpeg: fix memory leak
  - ffmpeg: free AVFormatContext on error
  - ffmpeg: read more metadata
  - ffmpeg: fix libavformat 0.6 by using av_open_input_stream()
* playlist: emit IDLE_OPTIONS when resetting single mode
* listen: make get_remote_uid() work on BSD


ver 0.15.10 (2010/05/30)
* input:
  - mms: fix memory leak in error handler
  - mms: initialize the "eof" attribute
* decoders:
  - mad: properly calculate ID3 size without libid3tag


ver 0.15.9 (2010/03/21)
* decoders:
  - mad: fix crash when seeking at end of song
  - mpcdec: fix negative shift on fixed-point samples
  - mpcdec: fix replay gain formula with v8
* playlist: fix single+repeat in random mode
* player: postpone song tags during cross-fade


ver 0.15.8 (2010/01/17)
* input:
  - curl: allow rewinding with Icy-Metadata
* decoders:
  - ffmpeg, flac, vorbis: added more flac/vorbis MIME types
  - ffmpeg: enabled libavformat's file name extension detection
* dbUtils: return empty tag value only if no value was found
* decoder_thread: fix CUE track playback
* queue: don't repeat current song in consume mode


ver 0.15.7 (2009/12/27)
* archive:
  - close archive when stream is closed
  - iso, zip: fixed memory leak in destructor
* input:
  - file: don't fall back to parent directory
  - archive: fixed memory leak in error handler
* tags:
  - id3: fix ID3v1 charset conversion
* decoders:
  - eliminate jitter after seek failure
  - ffmpeg: don't try to force stereo
  - wavpack: allow fine-grained seeking
* mixer: explicitly close all mixers on shutdown
* mapper: fix memory leak when playlist_directory is not set
* mapper: apply filesystem_charset to playlists
* command: verify playlist name in the "rm" command
* database: return multiple tag values per song


ver 0.15.6 (2009/11/18)
* input:
  - lastfm: fixed variable name in GLib<2.16 code path
  - input/mms: require libmms 0.4
* archive:
  - zzip: require libzzip 0.13
* tags:
  - id3: allow 4 MB RIFF/AIFF tags
* decoders:
  - ffmpeg: convert metadata
  - ffmpeg: align the output buffer
  - oggflac: rewind stream after FLAC detection
  - flac: fixed CUE seeking range check
  - flac: fixed NULL pointer dereference in CUE code
* output_thread: check again if output is open on PAUSE
* update: delete ignored symlinks from database
* database: increased maximum line length to 32 kB
* sticker: added fallback for sqlite3_prepare_v2()


ver 0.15.5 (2009/10/18)
* input:
  - curl: don't abort if a packet has only metadata
  - curl: fixed endless loop during buffering
* tags:
  - riff, aiff: fixed "limited range" gcc warning
* decoders:
  - flac: fixed two memory leaks in the CUE tag loader
* decoder_thread: change the fallback decoder name to "mad"
* output_thread: check again if output is open on CANCEL
* update: fixed memory leak during container scan


ver 0.15.4 (2009/10/03)
* decoders:
  - vorbis: revert "faster tag scanning with ov_test_callback()"
  - faad: skip assertion failure on large ID3 tags
  - ffmpeg: use the "artist" tag if "author" is not present
* output:
  - osx: fix the OS X 10.6 build


ver 0.15.3 (2009/08/29)
* decoders:
  - vorbis: faster tag scanning with ov_test_callback()
* output:
  - fix stuttering due to uninitialized variable
* update: don't re-read unchanged container files


ver 0.15.2 (2009/08/15)
* tags:
  - ape: check the tag size (fixes integer underflow)
  - ape: added protection against large memory allocations
* decoders:
  - mad: skip ID3 frames when libid3tag is disabled
  - flac: parse all replaygain tags
  - flac: don't allocate cuesheet twice (memleak)
* output:
  - shout: fixed stuck pause bug
  - shout: minimize the unpause latency
* update: free empty path string (memleak)
* update: free temporary string in container scan (memleak)
* directory: free empty directories after removing them (memleak)


ver 0.15.1 (2009/07/15)
* decoders:
  - flac: fix assertion failure in tag_free() call
* output:
  - httpd: include sys/types.h (fixes Mac OS X)
* commands:
  - don't resume playback when stopping during pause
* database: fixed NULL pointer dereference after charset change
* log: fix double free() bug during shutdown


ver 0.15 (2009/06/23)
* input:
  - parse Icy-Metadata
  - added support for the MMS protocol
  - hide HTTP password in playlist
  - lastfm: new input plugin for last.fm radio (experimental and incomplete!)
  - curl: moved proxy settings to "input" block
* tags:
  - support the "album artist" tag
  - support MusicBrainz tags
  - parse RVA2 tags in mp3 files
  - parse ID3 tags in AIFF/RIFF/WAV files
  - ffmpeg: support new metadata API
  - ffmpeg: added support for the tags comment, genre, year
* decoders:
  - audiofile: streaming support added
  - audiofile: added 24 bit support
  - modplug: another MOD plugin, based on libmodplug
  - mikmod disabled by default, due to severe security issues in libmikmod
  - sidplay: new decoder plugin for C64 SID (using libsidplay2)
  - fluidsynth: new decoder plugin for MIDI files (using libfluidsynth,
    experimental due to shortcomings in libfluidsynth)
  - wildmidi: another decoder plugin for MIDI files (using libwildmidi)
  - flac: parse stream tags
  - mpcdec: support the new libmpcdec SV8 API
  - added configuration option to disable decoder plugins
  - flac: support embedded cuesheets
  - ffmpeg: updated list of supported formats
* audio outputs:
  - added option to disable audio outputs by default
  - wait 10 seconds before reopening after play failure
  - shout: enlarged buffer size to 32 kB
  - null: allow disabling synchronization
  - mvp: fall back to stereo
  - mvp: fall back to 16 bit audio samples
  - mvp: check for reopen errors
  - mvp: fixed default device detection
  - pipe: new audio output plugin which runs a command
  - alsa: better period_time default value for high sample rates
  - solaris: new audio output plugin for Solaris /dev/audio
  - httpd: new audio output plugin for web based streaming, similar to icecast
     but built in.
* commands:
  - "playlistinfo" and "move" supports a range now
  - added "sticker database", command "sticker", which allows clients
     to implement features like "song rating"
  - added "consume" command which removes a song after play
  - added "single" command, if activated, stops playback after current song or
     repeats the song if "repeat" is active.
* mixers:
  - rewritten mixer code to support multiple mixers
  - new pulseaudio mixer
  - alsa: new mixer_index option supports choosing between multiple
    identically-named controls on a device.
* Add audio archive extraction support:
  - bzip2
  - iso9660
  - zip
* the option "error_file" was removed, all messages are logged into
   "log_file"
* support logging to syslog
* fall back to XDG music directory if no music_directory is configured
* failure to read the state file is non-fatal
* --create-db starts the MPD daemon instead of exiting
* playlist_directory and music_directory are optional
* playlist: recalculate the queued song after random is toggled
* playlist: don't unpause on delete
* pause when all audio outputs fail to play
* daemon: ignore "user" setting if already running as that user
* listen: fix broken client IP addresses in log
* listen: bind failure on secondary address is non-fatal
* 24/32 bit audio support
* print available protocols in --version
* fill buffer after seeking
* choose the fallback resampler at runtime
* steps taken towards win32 compatibility
* require glib 2.6 or greater
* built-in documentation using doxygen and docbook


ver 0.14.2 (2009/02/13)
* configure.ac:
  - define HAVE_FFMPEG after all checks
* decoders:
  - ffmpeg: added support for the tags comment, genre, year
  - ffmpeg: don't warn of empty packet output
  - ffmpeg: check if the time stamp is valid
  - ffmpeg: fixed seek integer overflow
  - ffmpeg: enable WAV streaming
  - ffmpeg: added TTA support
  - wavpack: pass NULL if the .wvc file fails to open
  - mikmod: call MikMod_Exit() only in the finish() method
  - aac: fix stream metadata
* audio outputs:
  - jack: allocate ring buffers before connecting
  - jack: clear "shutdown" flag on reconnect
  - jack: reduced sleep time to 1ms
  - shout: fixed memory leak in the mp3 encoder
  - shout: switch to blocking mode
  - shout: use libshout's synchronization
  - shout: don't postpone metadata
  - shout: clear buffer before calling the encoder
* mapper: remove trailing slashes from music_directory
* player: set player error when output device fails
* update: recursively purge deleted directories
* update: free deleted subdirectories

ver 0.14.1 (2009/01/17)
* decoders:
  - mp4: support the writer/composer tag
  - id3: strip leading and trailing whitespace from ID3 tags
  - oggvorbis: fix tremor support
  - oggvorbis: disable seeking on remote files
* audio outputs:
  - jack: allocate default port names (fixes a crash)
* update:
  - refresh stats after update
  - save the database even if it is empty
* input_curl:
  - use select() to eliminate busy loop during connect
  - honour http_proxy_* config directives
  - fix assertion failure on "connection refused"
  - fix assertion failure with empty HTTP responses
* corrected the sample calculation in the fallback resampler
* log: automatically append newline
* fix setenv() conflict on Solaris
* configure.ac: check for pkg-config before using it
* fix minor memory leak in decoder_tag()
* fix cross-fading bug: it used to play some chunks of the new song twice
* playlist
  - fix assertion failure during playlist load
  - implement Fisher-Yates shuffle properly
  - safely search the playlist for deleted song
* use custom PRNG for volume dithering (speedup)
* detect libid3tag without pkg-config

ver 0.14 (2008/12/25)
* audio outputs:
  - wait 10 seconds before reopening a failed device
  - fifo: new plugin
  - null: new plugin
  - shout: block while trying to connect instead of failing
  - shout: new timeout parameter
  - shout: support mp3 encoding and the shoutcast protocol
  - shout: send silence during pause, so clients don't get disconnected
* decoders:
  - ffmpeg: new plugin
  - wavpack: new plugin
  - aac: stream support added
  - mod: disabled by default due to critical bugs in all libmikmod versions
* commands:
  - "addid" takes optional second argument to specify position
  - "idle" notifies the client when a notable change occurs
* Zeroconf support using Bonjour
* New zeroconf_enabled option so that Zeroconf support can be disabled
* Stop the player/decode processes when not playing to allow the CPU to sleep
* Fix a bug where closing an ALSA dmix device could cause MPD to hang
* Support for reading ReplayGain from LAME tags on MP3s
* MPD is now threaded, which greatly improves performance and stability
* memory usage reduced by merging duplicate tags in the database
* support connecting via unix domain socket
* allow authenticated local users to add any local file to the playlist
* 24 bit audio support
* optimized PCM conversions and dithering
* much code has been replaced by using GLib
* the HTTP client has been replaced with libcurl
* symbolic links in the music directory can be disabled; the default
  is to ignore symlinks pointing outside the music directory

ver 0.13.0 (2007/5/28)
* New JACK audio output
* Support for "file" as an alternative to "filename" in search, find, and list
* FLAC 1.1.3 API support
* New playlistadd command for adding to stored playlists
* New playlistclear command for clearing stored playlists
* Fix a bug where "find any" and "list <type> any" wouldn't return any results
* Make "list any" return an error instead of no results and an OK
* New gapless_mp3_playback option to disable gapless MP3 playback
* Support for seeking HTTP streams
* Zeroconf support using Avahi
* libsamplerate support for high quality audio resampling
* ID3v2 "Original Artist/Performer" tag support
* New playlistsearch command for searching the playlist (similar to "search")
* New playlistfind command for finding songs in the playlist (similar to "find")
* libmikmod 3.2.0 beta support
* New tagtypes command for retrieving a list of available tag types
* Fix a bug where no ACK was returned if loading a playlist failed
* Fix a bug where db_update in stats would be 0 after initial database creation
* New count command for getting stats on found songs (similar to "find")
* New playlistmove command for moving songs in stored playlists
* New playlistdelete command for deleting songs from stored playlists
* New rename command for renaming stored playlists
* Increased default buffer_before_play from 0% to 10% to prevent skipping
* Lots of bug fixes, cleaned up code, and performance improvements

ver 0.12.2 (2007/3/20)
* Fix a bug where clients could cause MPD to segfault

ver 0.12.1 (2006/10/10)
* Fix segfault when scanning an MP3 that has a Xing tag with 0 frames
* Fix segfault when there's no audio output specified and one can't be detected
* Fix handling of escaping in quotes
* Allow a quality of -1 to be specified for shout outputs
* A few minor cleanups

ver 0.12.0 (2006/9/22)
* New audio output code which supports:
  * A plugin-like architecture
  * Non-libao ("native") outputs:
    * ALSA
    * OSS
    * OS X
    * Media MVP
    * PulseAudio
    * Shout (Icecast or Shoutcast)
  * Playing through multiple outputs at once
  * Enabling/disabling outputs while MPD is running
  * Saving output state (enabled/disabled) to the state_file
* OggFLAC support
* Musepack support
* Gapless MP3 playback
* MP3 ReplayGain support (using ID3v2 tags only)
* Support for MP2 files if MP3 support is enabled
* Composer, Performer, Comment, and Disc metadata support
* New outputs command for listing available audio outputs
* New enableoutput and disableoutput commands for enabling/disabling outputs
* New plchangesposid command for a stripped down version of plchanges
* New addid command for adding to the playlist and returning a song ID
* New commands and notcommands commands for checking available commands
* Can now specify any supported metadata type or "any" in search, find, and list
* New volume_normalization parameter for enabling Audio Compress normalization
* New metadata_to_use parameter for choosing supported metadata types
* New pid_file parameter for saving the MPD process ID to the specified file
* The db_file parameter is now required
* The port parameter is now optional (defaults to 6600)
* Can specify bind_to_address multiple times
* New --kill argument for killing MPD if pid_file is specified
* Removed --update-db argument (use the update function in your client instead)
* New mpdconf.example
* New mpd.conf man page 
* Removed bundled libmad and libid3tag
* Lots of bug fixes, cleaned up code, and performance improvements

ver 0.11.5 (2004/11/1)
1) New id3v1_encoding config option to configure the id3v1 tag encoding (patch
from dottedmag)
2) Strip '\r' from m3u playlists (thank you windows)
3) Use random() instead of rand() for playlist randomizing
4) Fix a bug trying skipping some commented lines in m3u playlist files
5) Fix a bug when fetching metadata from streams that may cause certain
weirdnesses
6) Fix a bug where replaygain preamp was used on files w/o replaygain tags
7) Fix a busy loop when trying to prebuffer a nonexistant or missing stream
8) Fix a bug in forgetting to remove leading ' ' in content-type for http
streams
9) Check for ice-name in http headers
10) Be sure the strip all '\n' chars in tags
11) Set $HOME env variable when setuid'ing, this should fix the /root/.mcop
errors triggered by arts/libao

ver 0.11.4 (2004/7/26)
1) Fixed a segfault when decoding mp3's with corrupt id3v2 tags
2) Fixed a memory leak when encountering id3v2 tags in mp3 decoder

ver 0.11.3 (2004/7/21)
1) Add support for http authentication for streams
2) Added replaygain pre-amp support
3) Better error handling for fread() in inputStream_file
4) Fixed a bug so that when a freeAllInterfaces is called, it sets
max_interface_connections to 0.  This prevents potential segfaults and other
nastiness for forked processes, like the player and update-er (do to
interfacePrintWithFD()).
5) Allow blockingWrite() to handle errors more gracefully (for example, if the
disc is full, and thus the write() fails or can't be completed, we just skip
this write() and continue, instead of getting stuck in an infinite loop until
the write() becomes successful)
6) Updated mpdconf.example from sbh/avuton
7) If "user" is specified, then convert ~ in paths to the user's home path
specified by "user" config paramter (not the actual current user running mpd).

ver 0.11.2 (2004/7/5) 
1) Work around in computing total time for mp3's whose first valid mpeg frame is
not layer III
2) Fix mp3 and mp4 decoders when seeking past the end of the file
3) Fix replaygain for flac and vorbis
4) Fix memory leaks in flac decoder (from normalperson)
5) Fix Several other bugs in playlist.c and directory.c (from normalperson)

ver 0.11.1 (2004/6/24)
1) Fix a bug that caused "popping" at the beginning of mp3's
2) Fix playlistid command
3) Fix move commands so they don't mess up the song id's
4) Added support for HTTP Proxy
5) Detect and skip recursive links in the music directory
6) Fix addPathToDB() so updating on a specific path doesn't exist correctly adds
the parent directories to the DB

ver 0.11.0 (2004/6/18)
1) Support for playing mp3 and Ogg Vorbis streams
2) Non-blocking Update
3) Replaygain support for Ogg Vorbis and FLAC (by Eric Moore aka AliasMrJones)
4) audio_output_format option that allows for all audio output to be converted
to a format compatible with any sound card
5) Own routines for to always support UTF-8 <-> ISO-8859-1 conversion
6) Added "Id" and "Pos" metadata for songs in playlist
7) Added commands: plchanges, currentsong, playid, seekid, playlistid, moveid,
swapid, deleteid
8) UTF-8 validation of all tags
9) Update specific files/directories (for fast, incremental updating)
10) Added ACK error codes
11) Mod file support
12) Added command_list_ok_begin
13) Play after stop resumes from last position in the playlist
14) Play while pause resumes playback
15) Better signal handling by mackstann
16) Cleanup decoder interface (now called InputPlugins)
17) --create-db no long starts the daemon
18) --no-daemon outputs to log files
19) --stdout sends output to stdout/stderr
20) Default port is now 6600
21) Lots of other cleanups and Bugfixes

ver 0.10.4 (2004/5/26)
1) Fix configure problems on OpenBSD with langinfo and iconv
2) Fix an infinte loop when writing to an interface and it has expired
3) Fix a segfault in decoding flac's
4) Ingore CRC stuff in mp3's since some encoders did not compute the CRC
correctly
5) Fix a segfault in processing faulty mp4 metadata

ver 0.10.3 (2004/4/2)
1) Fix a segfault when a blanck line is sent from a client
2) Fix for loading playlists on platforms where char is unsigned
3) When pausing, release audio device after we say pause is successful (this
makes pause appear to not lag)
4) When returning errors for unknown types by player, be sure to copy the
filename
5) add --disable-alsa for disabling alsa mixer support
6) Use select() for a portable usleep()
7) For alsa mixer, default to "Master' element, not first element

ver 0.10.2 (2004/3/25)
1) Add suport for AAC
2) Substitute '\n' with ' ' in tag info
3) Remove empty directories from db
4) Resume from current position in song when using state file
5) Pause now closes the music device, and reopens it on resuming
6) Fix unnecessary big endian byte swapping
7) If locale is "C" or "POSIX", then use ISO-8859-1 as the fs charset
8) Fix a bug where alsa mixer wasn't detecting volume changes
9) For alsa and software mixer, show volume to be the same as it was set (even
if its not the exact volume)
10) Report bitrate for wave files
11) Compute song length of CBR mp3's more accurately

ver 0.10.1 (2004/3/7)
1) Check to see if we need to add "-lm" when linking mpd
2) Fix issues with skipping bad frames in an mp3 (this way we get the correct
samplerate and such)
3) Fix crossfading bug with ogg's
4) Updated libmad and libid3tag included w/ source to 0.15.1b

ver 0.10.0 (2004/3/3)
1) Use UTF-8 for all client communications
2) Crossfading support
3) Password Authentication (all in plaintext)
4) Software mixer
5) Buffer Size is configurable
6) Reduced Memory consumption (use directory tree for search and find)
7) Bitrate support for Flac
8) setvol command (deprecates volume command)
9) add command takes directories
10) Path's in config file now work with ~
11) Add samplerate,bits, and channels to status
12) Reenable playTime in stats display
13) Fix a segfault when doing: add ""
14) Fix a segfault with flac vorbis comments simply being "="
15) Fix a segfault/bug in queueNextSong with repeat+random
16) Fix a bug, where one process may segfault, and cause more processes to spawn
w/o killing ones that lost their parent.
17) Fix a bug when the OSS device was unable to fetch the current volume,
it would close the device (when it maybe previously closed by the exact same
code)
18) command.c cleanup by mackstann
19) directory.c and command.c cleanup by tw-nym

ver 0.9.4 (2004/1/21)
1) Fix a bug where updated tag info wasn't being detected
2) Set the default audio write size to 1024 bytes (should decrease cpu load a
bit on some machines).
3) Make audio write size configurable via "audio_write_size" config option
4) Tweak output buffer size for connections by detecting the kernel output
buffer size.

ver 0.9.3 (2003/10/31)
1) Store total time/length of songs in db and display in *info commands
2) Display instantaneous bitrate in status command
3) Add Wave Support using libaudiofile (Patch from normalperson)
4) Command code cleanup (Patch from tw-nym)
5) Optimize listing of playlists (10-100x faster)
6) Optimize interface output (write in 4kB chunks instead of on every '\n')
7) Fix bug that prevented rm command from working
8) Fix bug where deleting current song skips the next song
9) Use iconv to convert vorbis comments from UTF-8 to Latin1

ver 0.9.2 (2003/10/6)
1) Fix FreeBSD Compilation Problems
2) Fix bug in move command
3) Add mixer_control options to configure which mixer control/device mpd
controls
4) Randomize on play -1
5) Fix a bug in toggling repeat off and at the end of the playlist

ver 0.9.1 (2003/9/30)
1) Fix a statement in the middle of declarations in listen.c, causes error for
gcc 2.7

ver 0.9.0 (2003/9/30)
1) Random play mode
2) Alsa Mixer Support
3) Save and Restore "state"
4) Default config file locations (.mpdconf and /etc/mpd.conf)
5) Make db file locations configurable
6) Move songs around in the playlist
7) Gapless playback
8) Use Xing tags for mp3's
9) Remove stop_on_error
10) Seeking support
11) Playlists can be loaded and deleted from subdirectories
12) Complete rewrite of player layer (fork()'s only once, opens and closes
audio device as needed).
13) Eliminate use and dependence of SIGIO
14) IPv6 support
15) Solaris compilations fixes
16) Support for different log levels
17) Timestamps for log entries
18) "user" config parameter for setuid (patch from Nagilum)
19) Other misc features and bug fixes

ver 0.8.7 (2003/9/3)
1) Fix a memory leak.  When closing a interface, was called close() on the fd
instead of calling fclose() on the fp that was opened with fdopen().

ver 0.8.6 (2003/8/25)
1) Fix a memory leak when a buffered existed, and a connection was unexpectedly
closed, and i wasn't free'ing the buffer apropriatly.

ver 0.8.5 (2003/8/17)
1) Fix a bug where an extra end of line is returned when attempting to play a
non existing file.  This causes parsing errors for clients.

ver 0.8.4 (2003/8/13)
1) Fix a bug where garbage is returned with errors in "list" command

ver 0.8.3 (2003/8/12) 
1) Fix a compilation error on older linux systems
2) Fix a bug in searching by title
3) Add "list" command
4) Add config options for specifying libao driver/plugin and options
5) Add config option to specify which address to bind to
6) Add support for loading and saving absolute pathnames in saved playlists
7) Playlist no longer creates duplicate entries for song data (more me
efficient)
8) Songs deleted from the db are now removed for the playlist as well

ver 0.8.2 (2003/7/22)
1) Increased the connection que for listen() from 0 to 5
2) Cleanup configure makefiles so that mpd uses MPD_LIBS and MPD_CFLAGS
rather than LIBS and CFLAGS
3) Put a cap on the number of commands per command list
4) Put a cap on the maximum number of buffered output lines
5) Get rid of TIME_WAIT/EADDRINUSE socket problem
6) Use asynchronious IO (i.e. trigger SIGIO instead so we can sleep in
select() calls longer)

ver 0.8.1 (2003/7/11)
1) FreeBSD fixes
2) Fix for rare segfault when updating
3) Fix bug where client was being hungup on when done playing current song
4) Fix bug when playing flac's where it incorrectly reports an error
5) Make stop playlist on error configurable
6) Configure checks for installed libmad and libid3tag and uses those if found
7) Use buffer->finished in *_decode's instead of depending on catching signals

ver 0.8.0 (2003/7/6)
1) Flac support
2) Make playlist max length configurable
3) New backward compatible status (backward compatible for 0.8.0 on)
4) listall command now can take a directory as an argument
5) Buffer rewritten to use shared memory instead of sockets
6) Playlist adding done using db
7) Add sort to list, and use binary search for finding
8) New "stats" command
9) Command list (for faster adding of large batches of files)
10) Add buffered chunks before play
11) Useful error reporting to clients (part of status command)
12) Use libid3tag for reading id3 tags (more stable)
13) Non-blocking output to clients
14) Fix bug when removing items from directory
15) Fix bug when playing mono mp3's
16) Fix bug when attempting to delete files when using samba
17) Lots of other bug fixes I can't remember

ver 0.7.0 (2003/6/20)
1) use mad instead of mpg123 for mp3 decoding
2) volume support
3) repeate playlist support
4) use autoconf/automake (i.e. "configure")
5) configurable max connections

ver 0.6.2 (2003/6/11)
1) Buffer support for ogg
2) new config file options: "connection_timeout" and "mpg123_ignore_junk"
3) new commands: "next", "previous", and "listall"
Thanks to Niklas Hofer for "next" and "previous" patches!
4) Search by filename
5) bug fix for pause when playing mp3's

ver 0.6.1 (2003/5/29)
1) Add conf file support
2) Fix a bug when doing mp3stop (do wait3(NULL,WNOHANG|WUNTRACED,NULL))
3) Fix a bug when fork'ing, fflush file buffers before forking so the
child doesn't print the same stuff in the buffer.

ver 0.6.0 (2003/5/25)
1) Add ogg vorbis support
2) Fix two bugs relating to tables, one for search by title, and one where we
freed the tables before directories, causing a segfault
3) The info command has been removed.

ver 0.5.0-0.5.2
Initial release(s).  Support for MP3 via mpg123<|MERGE_RESOLUTION|>--- conflicted
+++ resolved
@@ -1,4 +1,3 @@
-<<<<<<< HEAD
 ver 0.22 (not yet released)
 * protocol
   - "findadd"/"searchadd"/"searchaddpl" support the "sort" and
@@ -36,10 +35,7 @@
 * switch to C++17
   - GCC 7 or clang 4 (or newer) recommended
 
-ver 0.21.21 (not yet released)
-=======
 ver 0.21.21 (2020/03/19)
->>>>>>> c560ec8e
 * configuration
   - fix bug in "metadata_to_use" setting
 * playlist
