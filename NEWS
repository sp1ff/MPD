<<<<<<< HEAD
ver 0.23 (not yet released)
* protocol
  - new command "getvol"

ver 0.22.4 (not yet released)
=======
ver 0.22.4 (2021/01/21)
* protocol
  - add command "binarylimit" to allow larger chunk sizes
  - fix "readpicture" on 32 bit machines
  - show duration and tags of songs in virtual playlist (CUE) folders
>>>>>>> a0d76c3b
* storage
  - curl: fix several WebDAV protocol bugs
* decoder
  - dsdiff: apply padding to odd-sized chunks
* filter
  - ffmpeg: detect the output sample format
* output
  - moveoutput: fix always_on and tag lost on move
* Android
  - enable https:// support (via OpenSSL)

ver 0.22.3 (2020/11/06)
* playlist
  - add option "as_directory", making CUE file expansion optional
* storage
  - curl: fix crash bug
* filter
  - fix garbage after "Audio format not supported by filter" message
  - ffmpeg: support planar output
  - ffmpeg: support sample formats other than 16 bit

ver 0.22.2 (2020/10/28)
* database
  - simple: purge songs and virtual directories for unavailable plugins
    on update
* input
  - qobuz/tidal: fix protocol errors due to newlines in error messages
  - smbclient: disable by default due to libsmbclient crash bug
* playlist
  - soundcloud: fix protocol errors due to newlines in error messages
* state_file: save on shutdown

ver 0.22.1 (2020/10/17)
* decoder
  - opus: apply the OpusHead output gain even if there is no EBU R128 tag
  - opus: fix track/album ReplayGain fallback
* output
  - alsa: don't deadlock when the ALSA driver is buggy
  - jack, pulse: reduce the delay when stopping or pausing playback
* playlist
  - cue: fix two crash bugs
* state_file: fix the state_file_interval setting

ver 0.22 (2020/09/23)
* protocol
  - "findadd"/"searchadd"/"searchaddpl" support the "sort" and
    "window" parameters
  - add command "readpicture" to download embedded pictures
  - command "moveoutput" moves an output between partitions
  - command "delpartition" deletes a partition
  - show partition name in "status" response
* tags
  - new tags "Grouping" (for ID3 "TIT1"), "Work" and "Conductor"
* input
  - curl: support "charset" parameter in URI fragment
  - ffmpeg: allow partial reads
  - io_uring: new plugin for local files on Linux (using liburing)
  - smbclient: close unused SMB/CIFS connections
* database
  - upnp: drop support for libupnp versions older than 1.8
* playlist
  - cue: integrate contents in database
* decoder
  - ffmpeg: support RTSP
  - mad: remove option "gapless", always do gapless
  - sidplay: add option "default_genre"
  - sidplay: map SID name field to "Album" tag
  - sidplay: add support for new song length format with libsidplayfp 2.0
  - vorbis, opus: improve seeking accuracy
* playlist
  - flac: support reading CUE sheets from remote FLAC files
* filter
  - ffmpeg: new plugin based on FFmpeg's libavfilter library
  - hdcd: new plugin based on FFmpeg's "af_hdcd" for HDCD playback
  - volume: convert S16 to S24 to preserve quality and reduce dithering noise
  - dsd: add integer-only DSD to PCM converter
* output
  - jack: add option "auto_destination_ports"
  - jack: report error details
  - pulse: add option "media_role"
  - solaris: support S8 and S32
* lower the real-time priority from 50 to 40
* switch to C++17
  - GCC 8 or clang 5 (or newer) recommended

ver 0.21.26 (2020/09/21)
* database
  - inotify: obey ".mpdignore" files
* output
  - osx: fix crash bug
  - sles: support floating point samples
* archive
  - bzip2: fix crash on corrupt bzip2 file
  - bzip2: flush output at end of input file
  - iso9660: fix unaligned reads
  - iso9660: support seeking
  - zzip: fix crash on corrupt ZIP file
* decoder
  - ffmpeg: remove "rtsp://" from the list of supported protocols
  - ffmpeg: add "hls+http://" to the list of supported protocols
  - opus: support the gain value from the Opus header
  - sndfile: fix lost samples at end of file
* fix "single" mode bug after resuming playback
* the default log_level is "default", not "info"

ver 0.21.25 (2020/07/06)
* protocol:
  - fix crash when using "rangeid" while playing
* database
  - simple: automatically scan new mounts
  - upnp: fix compatibility with Plex DLNA
* storage
  - fix disappearing mounts after mounting twice
  - udisks: fix reading ".mpdignore"
* input
  - file: detect premature end of file
  - smbclient: don't send credentials to MPD clients
* decoder
  - opus: apply pre-skip and end trimming
  - opus: fix memory leak
  - opus: fix crash bug
  - vorbis: fix crash bug
* output
  - osx: improve sample rate selection
  - osx: fix noise while stopping
* neighbor
  - upnp: fix crash during shutdown
* Windows/Android:
  - fix Boost detection after breaking change in Meson 0.54

ver 0.21.24 (2020/06/10)
* protocol
  - "tagtypes" requires no permissions
* database
  - simple: fix crash when mounting twice
* decoder
  - modplug: fix Windows build failure
  - wildmidi: attempt to detect WildMidi using pkg-config
  - wildmidi: fix Windows build failure
* player
  - don't restart current song if seeking beyond end
* Android
  - enable the decoder plugins GME, ModPlug and WildMidi
  - fix build failure with Android NDK r21
* Windows
  - fix stream playback
  - enable the decoder plugins GME, ModPlug and WildMidi
  - work around Meson bug breaking the Windows build with GCC 10
* fix unit test failure

ver 0.21.23 (2020/04/23)
* protocol
  - add tag fallback for AlbumSort
* storage
  - curl: fix corrupt "href" values in the presence of XML entities
  - curl: unescape "href" values
* input
  - nfs: fix crash bug
  - nfs: fix freeze bug on reconnect
* decoder
  - gme: adapt to API change in the upcoming version 0.7.0
* output
  - alsa: implement channel mapping for 5.0 and 7.0
* player
  - drain outputs at end of song in "single" mode
* Windows
  - fix case insensitive search

ver 0.21.22 (2020/04/02)
* database
  - simple: optimize startup
* input
  - curl: fix streaming errors on Android
* playlist
  - rss: support MIME type application/xml
* mixer
  - android: new mixer plugin for "sles" output
* Android
  - TV support
* Windows
  - fix time zone offset check
* fix build failures with uClibc-ng

ver 0.21.21 (2020/03/19)
* configuration
  - fix bug in "metadata_to_use" setting
* playlist
  - asx, xspf: fix corrupt tags in the presence of XML entities
* archive
  - iso9660: skip empty file names to work around libcdio bug
* decoder
  - gme: ignore empty tags
* output
  - solaris: port to NetBSD
* raise default "max_connections" value to 100

ver 0.21.20 (2020/02/16)
* decoder
  - audiofile, ffmpeg, sndfile: handle MIME type "audio/wav"
  - ffmpeg: fix playback of AIFF and TTA
  - vorbis, opus: fix seeking in small files
* fix backwards seeking on ARM (and other non-x86 CPUs)

ver 0.21.19 (2020/01/17)
* configuration
  - allow overriding top-level settings in includes
* output
  - pulse: obey Pulse's maximum sample rate (fixes DSD128 playback)
* fix build failure with clang 10
* fix build failure with Android NDK r20

ver 0.21.18 (2019/12/24)
* protocol
  - work around Mac OS X bug in the ISO 8601 parser
* output
  - alsa: fix hang bug with ALSA "null" outputs
* storage
  - curl: fix crash bug
* drop support for CURL versions older than 7.32.0
* reduce unnecessary CPU wakeups

ver 0.21.17 (2019/12/16)
* protocol
  - relax the ISO 8601 parser: allow omitting field separators, the
    time of day and the "Z" suffix
* archive
  - zzip: improve error reporting
* outputs
  - jack: mark ports as terminal
  - shout: declare metadata as UTF-8
* fix build failure with -Ddatabase=false

ver 0.21.16 (2019/10/16)
* queue
  - fix relative destination offset when moving a range
* storage
  - curl: request the "resourcetype" property to fix database update
  - curl: URL-encode more paths
  - curl: follow redirects for collections without trailing slash
* update
  - fix crash when music_directory is not a directory
* fix build with iconv() instead of ICU

ver 0.21.15 (2019/09/25)
* decoder
  - dsdiff, dsf: fix displayed bit rate
  - mpcdec: fix bogus ReplayGain values
* output
  - solaris: fix build with glibc 2.30

ver 0.21.14 (2019/08/21)
* decoder
  - sidplay: show track durations in database
  - sidplay: convert tag values from Windows-1252 charset
  - sidplay: strip text from "Date" tag
* player
  - fix crash after song change
  - fix seek position after restarting the decoder
* protocol
  - include command name in error responses

ver 0.21.13 (2019/08/06)
* input
  - cdio_paranoia: require libcdio-paranoia 10.2+0.93+1
* decoder
  - mad: fix crackling sound (0.21.12 regression)
* output
  - jack: improved Windows compatibility

ver 0.21.12 (2019/08/03)
* decoder
  - mad: update bit rate after seeking
  - mad: fix several bugs preventing the plugin from decoding the last frame
  - opus: ignore case in replay gain tag names
  - opus, vorbis: decode the "end of stream" packet
* output
  - jack: fix mono-to-stereo conversion
* player
  - don't restart unseekable song after failed seek attempt
* Windows
  - support backslash in relative URIs loaded from playlists

ver 0.21.11 (2019/07/03)
* input
  - tidal: deprecated because Tidal has changed the protocol
* decoder
  - wildmidi: log error if library initialization fails
* output
  - alsa: fix busy loop while draining
  - alsa: fix missing drain call
  - alsa: improve xrun-avoiding silence generator
  - alsa: log when generating silence due to slow decoder
  - alsa, osx: fix distortions with DSD_U32 and DoP on 32 bit CPUs
* protocol
  - fix "list" with multiple "group" levels

ver 0.21.10 (2019/06/05)
* decoder
  - opus: fix duplicate tags
* output
  - httpd: reject some well-known URIs
* fix crash bug (0.21.9 regression)

ver 0.21.9 (2019/05/20)
* input
  - buffer: fix deadlock bug
* Android
  - fix crash on ARMv7
  - request storage permission on Android 6+
* fix spurious "single" mode bug

ver 0.21.8 (2019/04/23)
* input
  - smbclient: download to buffer instead of throttling transfer
* output
  - httpd: add missing mutex lock
  - httpd: fix use-after-free bug
* playlist
  - soundcloud: fix "Unsupported URI scheme" (0.21.6 regression)
* fix Bonjour bug
* fix build failure with GCC 9
* fix build failure with -Ddatabase=false
* systemd: add user socket unit
* doc: "list file" is deprecated

ver 0.21.7 (2019/04/03)
* input
  - qobuz/tidal: scan tags when loading a playlist
* require Meson 0.49.0 for native libgcrypt-config support
* fix build failure with -Dlocal_socket=false
* Haiku
  - fix build
  - add version info

ver 0.21.6 (2019/03/17)
* protocol
  - allow loading playlists specified as absolute filesystem paths
  - fix negated filter expressions with multiple tag values
  - fix "list" with filter expression
  - omit empty playlist names in "listplaylists"
* input
  - cdio_paranoia: fix build failure due to missing #include
* decoder
  - opus: fix replay gain when there are no other tags
  - opus: fix seeking to beginning of song
  - vorbis: fix Tremor conflict resulting in crash
* output
  - pulse: work around error with unusual channel count
  - osx: fix build failure
* playlist
  - flac: fix use-after-free bug
* support abstract sockets on Linux
* Windows
  - remove the unused libwinpthread-1.dll dependency
* Android
  - enable SLES power saving mode

ver 0.21.5 (2019/02/22)
* protocol
  - fix deadlock in "albumart" command
  - fix "tagtypes disable" command
* database
  - simple: fix assertion failure
  - fix assertion failures with mount points
* storage
  - udisks: fix "AlreadyMounted" error
  - udisks: use relative path from mount URI
  - fix memory leak
* input
  - buffer: fix crash bug when playing remote WAV file
* tags
  - ape: map "Album Artist"
* output
  - shout: add support for TLS
* mixer
  - pulse: add "scale_volume" setting

ver 0.21.4 (2019/01/04)
* database
  - inotify: fix crash bug "terminate called after throwing ..."
  - upnp: implement "list ... group"
* output
  - httpd: declare protocol "HTTP/1.1" instead of "ICY"
* remove libwrap support
* Windows
  - fix "Failed to accept connection: unknown error"
* fix Haiku build

ver 0.21.3 (2018/11/16)
* output
  - alsa: fix crash bug
  - alsa: fix stuttering at start of playback
  - alsa: fix discarded samples at end of song
  - alsa: clear error after reopening device
* log: default to journal if MPD was started as systemd service

ver 0.21.2 (2018/11/12)
* protocol
  - operator "=~" matches a regular expression
  - operator "contains" matches substrings
* decoder
  - ffmpeg: require FFmpeg 3.1 or later
  - ffmpeg: fix broken sound with certain codecs
* output
  - alsa: fix high CPU usage with dmix
  - httpd: fix three crash bugs
* mixer
  - alsa: fix more rounding errors
* fix zlib support

ver 0.21.1 (2018/11/04)
* protocol
  - allow escaping quotes in filter expressions
  - operator "==" never searches substrings in filter expressions
* decoder
  - ffmpeg: fix build failure with non-standard FFmpeg installation path
  - flac: fix linker failure when building without FLAC support
* encoder
  - vorbis: fix linker failure when building without Vorbis decoder
* fix build failure on Linux-PowerPC
* fix build failure on FreeBSD
* eliminate DLL dependencies on Windows
* add warning about buggy Boost version 1.67
* require Meson 0.47.2 because a Meson 0.47.1 bug breaks our build

ver 0.21 (2018/10/31)
* configuration
  - add "include" directive, allows including config files
  - incremental "metadata_to_use" setting
* protocol
  - "tagtypes" can be used to hide tags
  - "find" and "search" can sort
  - "outputs" prints the plugin name
  - "outputset" sets runtime attributes
  - close connection when client sends HTTP request
  - new filter syntax for "find"/"search" etc. with negation
* database
  - simple: scan audio formats
  - proxy: require libmpdclient 2.9
  - proxy: forward `sort` and `window` to server
* player
  - hard-code "buffer_before_play" to 1 second, independent of audio format
  - "one-shot" single mode
* input
  - curl: download to buffer instead of throttling transfer
  - qobuz: new plugin to play Qobuz streams
  - tidal: new plugin to play Tidal streams
* tags
  - new tags "OriginalDate", "MUSICBRAINZ_WORKID"
* decoder
  - ffmpeg: require at least version 11.12
  - gme: try loading m3u sidecar files
  - hybrid_dsd: new decoder plugin
  - mad: move "gapless_mp3_playback" setting to "decoder" block
  - mikmod: require at least version 3.2
  - pcm: support audio/L24 (RFC 3190)
  - sidplay: support basic and kernal rom (libsidplayfp)
* resampler
  - soxr: flush resampler at end of song
* output
  - alsa: non-blocking mode
  - alsa: change "dop" and "allowed_formats" settings at runtime
  - ao: fix crash bug due to partial frames
  - shout: support the Shine encoder plugin
  - sndio: remove support for the broken RoarAudio sndio emulation
  - osx: initial support for DSD over PCM
  - roar: removed
  - httpd_output: support for unix sockets
* mixer
  - sndio: new mixer plugin
* encoder
  - opus: support for sending metadata using ogg stream chaining
* listen on $XDG_RUNTIME_DIR/mpd/socket by default
* append hostname to Zeroconf service name
* systemd watchdog support
* require GCC 6
* build with Meson instead of autotools
* use GTest instead of cppunit

ver 0.20.23 (2018/10/29)
* protocol
  - emit "player" idle event when restarting the current song
* fix broken float to s32 conversion
* new clang crash bug workaround

ver 0.20.22 (2018/10/23)
* protocol
  - add tag fallbacks for AlbumArtistSort, ArtistSort
  - fix empty string filter on fallback tags
  - "count group ..." can print an empty group
  - fix broken command "list ... group"
* storage
  - curl: URL-encode paths
* decoder
  - fluidsynth: adapt to API change in version 2.0
* Android
  - now runs as a service
  - add button to start/stop MPD
  - add option to auto-start on boot
* work around clang bug leading to crash
* install the SVG icon

ver 0.20.21 (2018/08/17)
* database
  - proxy: add "password" setting
  - proxy: support tags "ArtistSort", "AlbumArtistSort", "AlbumSort"
  - simple: allow .mpdignore comments only at start of line
* output
  - httpd: remove broken DLNA support code
* playlist
  - cue: support file type declaration "FLAC" (non-standard)
* URI schemes are case insensitive
* Android, Windows
  - enable the "curl" storage plugin

ver 0.20.20 (2018/05/22)
* protocol
  - fix "modified-since" filter regression
* output
  - pulse: cork stream when paused due to "single" mode
* decoder
  - dsdiff, dsf: support more MIME types
  - dsdiff, dsf: allow 4 MB ID3 tags
  - opus: support R128_ALBUM_GAIN tag
* Android, Windows
  - enable the "proxy" database plugin

ver 0.20.19 (2018/04/26)
* protocol
  - validate absolute seek time, reject negative values
* database
  - proxy: fix "search already in progress" errors
  - proxy: implement "list ... group"
* input
  - mms: fix lockup bug and a crash bug
* decoder
  - ffmpeg: fix av_register_all() deprecation warning (FFmpeg 4.0)
* player
  - fix spurious "Not seekable" error when switching radio streams
* macOS: fix crash bug

ver 0.20.18 (2018/02/24)
* input
  - curl: allow authentication methods other than "Basic"
* decoder
  - flac: improve seeking precision
* fix gapless CUE song transitions
* Android, Windows
  - enable the NFS storage plugin

ver 0.20.17 (2018/02/11)
* output
  - alsa: fix crash bug with 8 channels
* mixer
  - alsa: fix rounding error at volume 0
* fix real-time and idle scheduling with Musl
* Android
  - fix compatibility with Android 4.0

ver 0.20.16 (2018/02/03)
* output
  - pulse: fix crash during auto-detection
* database
  - simple: fix search within mount points
  - upnp: enable IPv6
* archive
  - iso9660: libcdio 2.0 compatibility
* fix crash in debug build on Haiku and other operating systems

ver 0.20.15 (2018/01/05)
* queue: fix crash after seek failure
* resampler
  - soxr: clear internal state after manual song change
* state file
  - make mount point restore errors non-fatal
  - fix crash when restoring mounts with incompatible database plugin
* Android
  - build without Ant
  - fix for SIGSYS crash

ver 0.20.14 (2018/01/01)
* database
  - simple: fix file corruption in the presence of mount points
* archive
  - bz2: fix deadlock
  - reduce lock contention, fixing lots of xrun problems
* fix Solaris build failure

ver 0.20.13 (2017/12/18)
* output
  - osx: set up ring buffer to hold at least 100ms
* mixer
  - alsa: fix rounding errors
* database
  - simple: don't purge mount points on update/rescan
  - simple: fix "mount" bug caused by bad compiler optimization
  - simple: fix "lsinfo" into mount points
  - upnp: work around libupnp 1.6.24 API breakage
* queue: fix spuriously misplaced prioritized songs
* save and restore mountpoints within the state file
* include Windows cross-build script in source tarball
* fix Windows build failures

ver 0.20.12 (2017/11/25)
* database
  - upnp: adapt to libupnp 1.8 API changes
* input
  - cdio_paranoia, ffmpeg, file, smbclient: reduce lock contention,
    fixing lots of xrun problems
  - curl: fix seeking
* decoder
  - ffmpeg: fix GCC 8 warning
  - vorbis: fix Tremor support
* player
  - log message when decoder is too slow
* encoder
  - vorbis: default to quality 3
* output
  - fix hanging playback with soxr resampler
  - httpd: flush encoder after tag; fixes corrupt Vorbis stream

ver 0.20.11 (2017/10/18)
* storage
  - curl: support Content-Type application/xml
* decoder
  - ffmpeg: more reliable song duration
  - gme: fix track numbering
* improve random song order when switching songs manually
* fix case insensitive search without libicu
* fix Unicode file names in playlists on Windows
* fix endless loop when accessing malformed file names in ZIP files

ver 0.20.10 (2017/08/24)
* decoder
  - ffmpeg: support MusicBrainz ID3v2 tags
* tags
  - aiff: fix FORM chunk size endianess (is big-endian)
* mixer
  - osx: add a mixer for OSX.
* fix crash when resuming playback before decoder is ready
* fix crash on Windows

ver 0.20.9 (2017/06/04)
* decoder
  - ffmpeg: support *.adx
* fix byte order detection on FreeBSD/aarch64
* fix more random crashes when compiled with clang

ver 0.20.8 (2017/05/19)
* output
  - osx: fix build failure due to missing "noexcept"
* playlist
  - m3u: support MIME type `audio/mpegurl`
* fix build failure with GCC 4.x

ver 0.20.7 (2017/05/15)
* database
  - simple: fix false positive directory loop detection with NFS
* enforce a reasonable minimum audio_buffer_size setting
* cap buffer_before_play at 80% to prevent deadlock
* fix random crashes when compiled with clang

ver 0.20.6 (2017/03/10)
* input
  - curl: fix headers after HTTP redirect to Shoutcast server
* decoder
  - ffmpeg: re-enable as fallback
  - mpcdec: fix crash (division by zero) after seeking
  - sidplay: make compatible with libsidplayfp < 1.8
* fix stream tags after automatic song change
* workaround for GCC 4.9.4 / libstdc++ bug (build failure)

ver 0.20.5 (2017/02/20)
* tags
  - id3: fix memory leak on corrupt ID3 tags
* decoder
  - sidplay: don't require libsidutils when building with libsidplayfp
* output
  - httpd: fix two buffer overflows in IcyMetaData length calculation
* mixer
  - alsa: fix crash bug

ver 0.20.4 (2017/02/01)
* input
  - nfs: fix freeze after reconnect
* output
  - sndio: work around a libroar C++ incompatibility
* workaround for GCC 4.9 "constexpr" bug
* fix FreeBSD build failure

ver 0.20.3 (2017/01/25)
* protocol
  - "playlistadd" creates new playlist if it does not exist, as documented
* database
  - proxy: fix error "terminate called after throwing ..."
  - proxy: make connect errors during startup non-fatal
* neighbor
  - upnp: fix premature expiry
* replay gain: don't reset ReplayGain levels when unpausing playback
* silence surround channels when converting from stereo
* use shortcuts such as "dsd64" in log messages

ver 0.20.2 (2017/01/15)
* input
  - alsa: fix crash bug
  - alsa: fix buffer overruns
* decoder
  - flac: add options "probesize" and "analyzeduration"
* resampler
  - libsamplerate: reset state after seeking
* output
  - fix static noise after changing to a different audio format
  - alsa: fix the DSD_U32 sample rate
  - alsa: fix the DSD_U32 byte order
  - alsa: support DSD_U16
  - recorder: fix error "Failed to create : No such file or directory"
* playlist
  - cue: fix skipping songs

ver 0.20.1 (2017/01/09)
* input
  - curl: fix crash bug
  - curl: fix freeze bug
* decoder
  - wavpack: fix crash bug
* storage
  - curl: new storage plugin for WebDAV (work in progress)
* mixer
  - alsa: normalize displayed volume according to human perception
* fix crash with volume_normalization enabled

ver 0.20 (2017/01/04)
* protocol
  - "commands" returns playlist commands only if playlist_directory configured
  - "search"/"find" have a "window" parameter
  - report song duration with milliseconds precision
  - "sticker find" can match sticker values
  - drop the "file:///" prefix for absolute file paths
  - add range parameter to command "plchanges" and "plchangesposid"
  - send verbose error message to client
* input
  - curl: fix memory leak
* tags
  - ape, ogg: drop support for non-standard tag "album artist"
    affected filetypes: vorbis, flac, opus & all files with ape2 tags
    (most importantly some mp3s)
  - id3: remove the "id3v1_encoding" setting; by definition, all ID3v1 tags
    are ISO-Latin-1
  - ape: support APE replay gain on remote files
  - read ID3 tags from NFS/SMB
* decoder
  - improved error logging
  - report I/O errors to clients
  - ffmpeg: support ReplayGain and MixRamp
  - ffmpeg: support stream tags
  - gme: add option "accuracy"
  - gme: provide the TRACK tag
  - gme: faster scanning
  - mad: reduce memory usage while scanning tags
  - mpcdec: read the bit rate
  - pcm: support audio/L16 (RFC 2586) and audio/x-mpd-float
  - sidplay: faster scanning
  - wavpack: large file support
  - wavpack: support DSD (WavPack 5)
  - wavpack: archive support
* playlist
  - cue: don't skip pregap
  - embcue: fix last track
  - flac: new plugin which reads the "CUESHEET" metadata block
* output
  - alsa: fix multi-channel order
  - alsa: remove option "use_mmap"
  - alsa: support DSD_U32
  - alsa: disable DoP if it fails
  - jack: reduce CPU usage
  - pulse: set channel map to WAVE-EX
  - recorder: record tags
  - recorder: allow dynamic file names
  - sndio: new output plugin
* mixer
  - null: new plugin
* resampler
  - new block "resampler" in configuration file
    replacing the old "samplerate_converter" setting
  - soxr: allow multi-threaded resampling
* player
  - reset song priority on playback
  - reduce xruns
* write database and state file atomically
* always write UTF-8 to the log file.
* remove dependency on GLib
* support libsystemd (instead of the older libsystemd-daemon)
* database
  - proxy: add TCP keepalive option
* update
  - apply .mpdignore matches to subdirectories
* switch the code base to C++14
  - GCC 4.9 or clang 3.4 (or newer) recommended

ver 0.19.21 (2016/12/13)
* decoder
  - ffmpeg: fix crash bug
* fix unit test failure after recent "setprio" change
* systemd: add user unit

ver 0.19.20 (2016/12/09)
* protocol
  - "setprio" re-enqueues old song if priority has been raised
* decoder
  - ffmpeg: ignore empty packets
  - pcm: fix corruption bug with partial frames (after short read)
  - sidplay: fix playback speed with libsidplayfp
* output
  - winmm: fix 8 bit playback
* fix gcc 7.0 -Wimplicit-fallthrough
* systemd: paranoid security settings

ver 0.19.19 (2016/08/23)
* decoder
  - ffmpeg: bug fix for FFmpeg 3.1 support
  - wildmidi: support libWildMidi 0.4
* output
  - pulse: support 32 bit, 24 bit and floating point playback
* support non-x86 NetBSD
* fix clang 3.9 warnings

ver 0.19.18 (2016/08/05)
* decoder
  - ffmpeg: fix crash with older FFmpeg versions (< 3.0)
  - ffmpeg: log detailed error message
  - ffmpeg: support FFmpeg 3.1
  - sidplay: detect libsidplay2 with pkg-config
  - sidplay: log detailed error message
  - sidplay: read the "date" tag
  - sidplay: allow building with libsidplayfp instead of libsidplay2
* output
  - shout: recognize setting "encoder" instead of "encoding"
* fix memory leak after stream failure
* fix build failure with Boost 1.61
* require gcc 4.7 or newer

ver 0.19.17 (2016/07/09)
* decoder
  - flac: fix assertion failure while seeking
  - flac: fix stream duration indicator
  - fix seek problems in several plugins
* fix spurious seek error "Failed to allocate silence buffer"
* replay gain: fix "replay_gain_handler mixer" setting
* DSD: use 0x69 as silence pattern
* fix use-after-free bug on "close" and "kill"

ver 0.19.16 (2016/06/13)
* faster seeking
* fix system include path order
* add missing DocBook file to tarball

ver 0.19.15 (2016/04/30)
* decoder
  - ffmpeg: support FFmpeg 3.0
  - ffmpeg: use as fallback instead of "mad" if no plugin matches
  - opus: support bigger OpusTags packets
* fix more build failures on non-glibc builds due to constexpr Mutex
* fix build failure due to missing include
* fix unit test on Alpha

ver 0.19.14 (2016/03/18)
* decoder
  - dsdiff: fix off-by-one buffer overflow
  - opus: limit tag size to 64 kB
* archive
  - iso9660: fix buffer overflow
* fix quadratic runtime bug in the tag pool
* fix build failures on non-glibc builds due to constexpr Mutex

ver 0.19.13 (2016/02/23)
* tags
  - aiff, riff: fix ID3 chunk padding
* decoder
  - ffmpeg: support the TAK codec
* fix disappearing duration of remote songs during playback
* initialize supplementary groups with glibc 2.19+

ver 0.19.12 (2015/12/15)
* fix assertion failure on malformed UTF-8 tag
* fix build failure on non-Linux systems
* fix LimitRTTIME in systemd unit file

ver 0.19.11 (2015/10/27)
* tags
  - ape: fix buffer overflow
* decoder
  - ffmpeg: fix crash due to wrong avio_alloc_context() call
  - gme: don't loop forever, fall back to GME's default play length
* encoder
  - flac: fix crash with 32 bit playback
* mixer
  - fix mixer lag after enabling/disabling output

ver 0.19.10 (2015/06/21)
* input
  - curl: fix deadlock on small responses
  - smbclient: fix DFF playback
* decoder
  - ffmpeg: improve seeking accuracy
  - fix stuck stream tags
* encoder
  - opus: fix bogus granulepos
* output
  - fix failure to open device right after booting
* neighbor
  - nfs: fix deadlock when connecting
* fix "single" mode breakage due to queue edits

ver 0.19.9 (2015/02/06)
* decoder
  - dsdiff, dsf: raise ID3 tag limit to 1 MB
* playlist: fix loading duplicate tag types from state file
* despotify: remove defunct plugin
* fix clock integer overflow on OS X
* fix gcc 5.0 warnings
* fix build failure with uClibc
* fix build failure on non-POSIX operating systems
* fix dependency issue on parallel Android build
* fix database/state file saving on Windows

ver 0.19.8 (2015/01/14)
* input
  - curl: fix bug after rewinding from end-of-file
  - mms: reduce delay at the beginning of playback
* decoder
  - dsdiff, dsf: allow ID3 tags larger than 4 kB
  - ffmpeg: support interleaved floating point
* fix clang 3.6 warnings
* fix build failure on NetBSD

ver 0.19.7 (2014/12/17)
* input
  - nfs: fix crash while canceling a failing file open operation
  - nfs: fix memory leak on connection failure
  - nfs: fix reconnect after mount failure
  - nfs: implement mount timeout (60 seconds)
* storage
  - nfs: implement I/O timeout (60 seconds)
* playlist
  - embcue: fix filename suffix detection
  - don't skip non-existent songs in "listplaylist"
* decoder
  - ffmpeg: fix time stamp underflow
* fix memory allocator bug on Windows

ver 0.19.6 (2014/12/08)
* decoder
  - ffmpeg: support FFmpeg 2.5
* fix build failure with musl
* android
  - update libFLAC to 1.3.1
  - update FFmpeg to 2.5

ver 0.19.5 (2014/11/26)
* input
  - nfs: fix crash on connection failure
* archive
  - zzip: fix crash after seeking
* decoder
  - dsdiff, dsf, opus: fix deadlock while seeking
  - mp4v2: remove because of incompatible license

ver 0.19.4 (2014/11/18)
* protocol
  - workaround for buggy clients that send "add /"
* decoder
  - ffmpeg: support opus
  - opus: add MIME types audio/ogg and application/ogg
* fix crash on failed filename charset conversion
* fix local socket detection from uid=0 (root)

ver 0.19.3 (2014/11/11)
* protocol
  - fix "(null)" result string to "list" when AlbumArtist is disabled
* database
  - upnp: fix breakage due to malformed URIs
* input
  - curl: another fix for redirected streams
* decoder
  - audiofile: fix crash while playing streams
  - audiofile: fix bit rate calculation
  - ffmpeg: support opus
  - opus: fix bogus duration on streams
  - opus: support chained streams
  - opus: improved error logging
* fix distorted audio with soxr resampler
* fix build failure on Mac OS X with non-Apple compilers

ver 0.19.2 (2014/11/02)
* input
  - curl: fix redirected streams
* playlist
  - don't allow empty playlist name
  - m3u: don't ignore unterminated last line
  - m3u: recognize the file suffix ".m3u8"
* decoder
  - ignore URI query string for plugin detection
  - faad: remove workaround for ancient libfaad2 ABI bug
  - ffmpeg: recognize MIME type audio/aacp
  - mad: fix negative replay gain values
* output
  - fix memory leak after filter initialization error
  - fall back to PCM if given DSD sample rate is not supported
* fix assertion failure on unsupported PCM conversion
* auto-disable plugins that require GLib when --disable-glib is used

ver 0.19.1 (2014/10/19)
* input
  - mms: fix deadlock bug
* playlist
  - extm3u: fix Extended M3U detection
  - m3u, extm3u, cue: fix truncated lines
* fix build failure on Mac OS X
* add missing file systemd/mpd.socket to tarball

ver 0.19 (2014/10/10)
* protocol
  - new commands "addtagid", "cleartagid", "listfiles", "listmounts",
    "listneighbors", "mount", "rangeid", "unmount"
  - "lsinfo" and "readcomments" allowed for remote files
  - "listneighbors" lists file servers on the local network
  - "playlistadd" supports file:///
  - "idle" with unrecognized event name fails
  - "list" on album artist falls back to the artist tag
  - "list" and "count" allow grouping
  - new "search"/"find" filter "modified-since"
  - "seek*" allows fractional position
  - close connection after syntax error
* database
  - proxy: forward "idle" events
  - proxy: forward the "update" command
  - proxy: copy "Last-Modified" from remote directories
  - simple: compress the database file using gzip
  - upnp: new plugin
  - cancel the update on shutdown
* storage
  - music_directory can point to a remote file server
  - nfs: new plugin
  - smbclient: new plugin
* playlist
  - cue: fix bogus duration of the last track
  - cue: restore CUE tracks from state file
  - soundcloud: use https instead of http
  - soundcloud: add default API key
* archive
  - read tags from songs in an archive
* input
  - alsa: new input plugin
  - curl: options "verify_peer" and "verify_host"
  - ffmpeg: update offset after seeking
  - ffmpeg: improved error messages
  - mms: non-blocking I/O
  - nfs: new input plugin
  - smbclient: new input plugin
* filter
  - volume: improved software volume dithering
* decoder:
  - vorbis, flac, opus: honor DESCRIPTION= tag in Xiph-based files as a comment to the song
  - audiofile: support scanning remote files
  - audiofile: log libaudiofile errors
  - dsdiff, dsf: report bit rate
  - dsdiff, dsf: implement seeking
  - dsf: support DSD512
  - dsf: support multi-channel files
  - dsf: fix big-endian bugs
  - dsf: fix noise at end of malformed file
  - mpg123: support ID3v2, ReplayGain and MixRamp
  - sndfile: support scanning remote files
  - sndfile: support tags "comment", "album", "track", "genre"
  - sndfile: native floating point playback
  - sndfile: optimized 16 bit playback
  - mp4v2: support playback of MP4 files.
* encoder:
  - shine: new encoder plugin
* output
  - alsa: support native DSD playback
  - alsa: rename "DSD over USB" to "DoP"
  - osx: fix hang after (un)plugging headphones
* threads:
  - the update thread runs at "idle" priority
  - the output thread runs at "real-time" priority
  - increase kernel timer slack on Linux
  - name each thread (for debugging)
* configuration
  - allow playlist directory without music directory
  - use XDG to auto-detect "music_directory" and "db_file"
* add tags "AlbumSort", "MUSICBRAINZ_RELEASETRACKID"
* disable global Latin-1 fallback for tag values
* new resampler option using libsoxr
* ARM NEON optimizations
* install systemd unit for socket activation
* Android port

ver 0.18.23 (2015/02/06)
* despotify: remove defunct plugin
* fix clock integer overflow on OS X
* fix gcc 5.0 warnings

ver 0.18.22 (2015/01/14)
* fix clang 3.6 warnings

ver 0.18.21 (2014/12/17)
* playlist
  - embcue: fix filename suffix detection
* decoder
  - ffmpeg: fix time stamp underflow

ver 0.18.20 (2014/12/08)
* decoder
  - ffmpeg: support FFmpeg 2.5
* fix build failure with musl

ver 0.18.19 (2014/11/26)
* archive
  - zzip: fix crash after seeking

ver 0.18.18 (2014/11/18)
* decoder
  - ffmpeg: support opus
* fix crash on failed filename charset conversion
* fix local socket detection from uid=0 (root)

ver 0.18.17 (2014/11/02)
* playlist
  - don't allow empty playlist name
  - m3u: recognize the file suffix ".m3u8"
* decoder
  - ignore URI query string for plugin detection
  - faad: remove workaround for ancient libfaad2 ABI bug
  - ffmpeg: recognize MIME type audio/aacp

ver 0.18.16 (2014/09/26)
* fix DSD breakage due to typo in configure.ac

ver 0.18.15 (2014/09/26)
* command
  - list: reset used size after the list has been processed
* fix MixRamp
* work around build failure on NetBSD

ver 0.18.14 (2014/09/11)
* protocol
  - fix range parser bug on certain 32 bit architectures
* decoder
  - audiofile: fix crash after seeking
  - ffmpeg: fix crash with ffmpeg/libav version 11
  - fix assertion failure after seeking

ver 0.18.13 (2014/08/31)
* protocol
  - don't change song on "seekcur" in random mode

* decoder
  - dsdiff, dsf: fix endless loop on malformed file
  - ffmpeg: support ffmpeg/libav version 11
  - gme: fix song duration
* output
  - alsa: fix endless loop at end of file in dsd_usb mode
* fix state file saver
* fix build failure on Darwin

ver 0.18.12 (2014/07/30)
* database
  - proxy: fix build failure with libmpdclient 2.2
  - proxy: fix add/search and other commands with libmpdclient < 2.9
* decoder
  - audiofile: improve responsiveness
  - audiofile: fix WAV stream playback
  - dsdiff, dsf: fix stream playback
  - dsdiff: fix metadata parser bug (uninitialized variables)
  - faad: estimate song duration for remote files
  - sndfile: improve responsiveness
* randomize next song when enabling "random" mode while not playing
* randomize next song when adding to single-song queue

ver 0.18.11 (2014/05/12)
* decoder
  - opus: fix missing song length on high-latency files
* fix race condition when using GLib event loop (non-Linux)

ver 0.18.10 (2014/04/10)
* decoder
  - ffmpeg: fix seeking bug
  - ffmpeg: handle unknown stream start time
  - gme: fix memory leak
  - sndfile: work around libsndfile bug on partial read
* don't interrupt playback when current song gets deleted

ver 0.18.9 (2014/03/02)
* protocol
  - "findadd" requires the "add" permission
* output
  - alsa: improved workaround for noise after manual song change
* decoder
  - vorbis: fix linker failure when libvorbis/libogg are static
* encoder
  - vorbis: fix another linker failure
* output
  - pipe: fix hanging child process due to blocked signals
* fix build failure due to missing signal.h include

ver 0.18.8 (2014/02/07)
* decoder
  - ffmpeg: support libav v10_alpha1
* encoder
  - vorbis: fix linker failure
* output
  - roar: documentation
* more robust Icy-Metadata parser
* fix Solaris build failure

ver 0.18.7 (2014/01/13)
* playlist
  - pls: fix crash after parser error
  - soundcloud: fix build failure with libyajl 2.0.1
* decoder
  - faad: fix memory leak
  - mpcdec: reject libmpcdec SV7 in configure script
* daemon: don't initialize supplementary groups when already running
  as the configured user

ver 0.18.6 (2013/12/24)
* input
  - cdio_paranoia: support libcdio-paranoia 0.90
* tags
  - riff: recognize upper-case "ID3" chunk name
* decoder
  - ffmpeg: use relative timestamps
* output
  - openal: fix build failure on Mac OS X
  - osx: fix build failure
* mixer
  - alsa: fix build failure with uClibc
* fix replay gain during cross-fade
* accept files without metadata

ver 0.18.5 (2013/11/23)
* configuration
  - fix crash when db_file is configured without music_directory
  - fix crash on "stats" without db_file/music_directory
* database
  - proxy: auto-reload statistics
  - proxy: provide "db_update" in "stats" response
* input
  - curl: work around stream resume bug (fixed in libcurl 7.32.0)
* decoder
  - fluidsynth: auto-detect by default
* clip 24 bit data from libsamplerate
* fix ia64, mipsel and other little-endian architectures
* fix build failures due to missing includes
* fix build failure with static libmpdclient

ver 0.18.4 (2013/11/13)
* decoder
  - dsdiff: fix byte order bug
* fix build failures due to missing includes
* libc++ compatibility

ver 0.18.3 (2013/11/08)
* fix stuck MPD after song change (0.18.2 regression)

ver 0.18.2 (2013/11/07)
* protocol:
  - "close" flushes the output buffer
* input:
  - cdio_paranoia: add setting "default_byte_order"
  - curl: fix bug with redirected streams
* playlist:
  - pls: fix reversed song order
* decoder:
  - audiofile: require libaudiofile 0.3 due to API breakage
  - dsf: enable DSD128
* enable buffering when starting playback (regression fix)
* fix build failures due to missing includes
* fix big-endian support

ver 0.18.1 (2013/11/04)
* protocol:
  - always ignore whitespace at the end of the line
* networking:
  - log UNIX domain path names instead of "localhost"
  - open listener sockets in the order they were configured
  - don't abort if IPv6 is not available
* output:
  - alsa: avoid endless loop in Raspberry Pi workaround
* filter:
  - autoconvert: fix "volume_normalization" with mp3 files
* add missing files to source tarball

ver 0.18 (2013/10/31)
* configuration:
  - allow tilde paths for socket
  - default filesystem charset is UTF-8 instead of ISO-8859-1
  - increase default buffer size to 4 MB
* protocol:
  - new command "readcomments" lists arbitrary file tags
  - new command "toggleoutput"
  - "find"/"search" with "any" does not match file name
  - "search" and "find" with base URI (keyword "base")
  - search for album artist falls back to the artist tag
  - re-add the "volume" command
* input:
  - curl: enable https
  - soup: plugin removed
* playlist:
  - lastfm: remove defunct Last.fm support
* decoder:
  - adplug: new decoder plugin using libadplug
  - dsf: don't play junk at the end of the "data" chunk
  - ffmpeg: drop support for pre-0.8 ffmpeg
  - flac: require libFLAC 1.2 or newer
  - flac: support FLAC files inside archives
  - opus: new decoder plugin for the Opus codec
  - vorbis: skip 16 bit quantisation, provide float samples
  - mikmod: add "loop" configuration parameter
  - modplug: add "loop_count" configuration parameter
  - mp4ff: obsolete plugin removed
* encoder:
  - opus: new encoder plugin for the Opus codec
  - vorbis: accept floating point input samples
* output:
  - new option "tags" may be used to disable sending tags to output
  - alsa: workaround for noise after manual song change
  - ffado: remove broken plugin
  - httpd: support HEAD requests
  - mvp: remove obsolete plugin
  - osx: disabled by default because it's unmaintained and unsupported
* improved decoder/output error reporting
* eliminate timer wakeup on idle MPD
* fix unresponsive MPD while waiting for stream
* port of the source code to C++11

ver 0.17.6 (2013/10/14)
* mixer:
  - alsa: fix busy loop when USB sound device gets unplugged
* decoder:
  - modplug: fix build with Debian package 1:0.8.8.4-4
* stored playlists:
  - fix loading playlists with references to local files
  - obey filesystem_charset for URLs

ver 0.17.5 (2013/08/04)
* protocol:
  - fix "playlistadd" with URI
  - fix "move" relative to current when there is no current song
* decoder:
  - ffmpeg: support "application/flv"
  - mikmod: adapt to libmikmod 3.2
* configure.ac:
  - detect system "ar"

ver 0.17.4 (2013/04/08)
* protocol:
  - allow to omit END in ranges (START:END)
  - don't emit IDLE_PLAYER before audio format is known
* decoder:
  - ffmpeg: support float planar audio (ffmpeg 1.1)
  - ffmpeg: fix AVFrame allocation
* player:
  - implement missing "idle" events on output errors
* clock: fix build failure

ver 0.17.3 (2013/01/06)
* output:
  - osx: fix pops during playback
  - recorder: fix I/O error check
  - shout: fix memory leak in error handler
  - recorder, shout: support Ogg packets that span more than one page
* decoder:
  - ffmpeg: ignore negative time stamps
  - ffmpeg: support planar audio
* playlist:
  - cue: fix memory leak
  - cue: fix CUE files with only one track

ver 0.17.2 (2012/09/30)
* protocol:
  - fix crash in local file check
* decoder:
  - fluidsynth: remove throttle (requires libfluidsynth 1.1)
  - fluidsynth: stop playback at end of file
  - fluidsynth: check MIDI file format while scanning
  - fluidsynth: add sample rate setting
  - wavpack: support all APEv2 tags
* output:
  - httpd: use monotonic clock, avoid hiccups after system clock adjustment
  - httpd: fix throttling bug after resuming playback
* playlist:
  - cue: map "PERFORMER" to "artist" or "album artist"
* mapper: fix non-UTF8 music directory name
* mapper: fix potential crash in file permission check
* playlist: fix use-after-free bug
* playlist: fix memory leak
* state_file: save song priorities
* player: disable cross-fading in "single" mode
* update: fix unsafe readlink() usage
* configure.ac:
  - don't auto-detect the vorbis encoder when Tremor is enabled

ver 0.17.1 (2012/07/31)
* protocol:
  - require appropriate permissions for searchadd{,pl}
* tags:
  - aiff: support the AIFC format
  - ape: check for ID3 if no usable APE tag was found
* playlist:
  - cue: support file types "MP3", "AIFF"
* output:
  - fix noisy playback with conversion and software volume

ver 0.17 (2012/06/27)
* protocol:
  - support client-to-client communication
  - "update" and "rescan" need only "CONTROL" permission
  - new command "seekcur" for simpler seeking within current song
  - new command "config" dumps location of music directory
  - add range parameter to command "load"
  - print extra "playlist" object for embedded CUE sheets
  - new commands "searchadd", "searchaddpl"
* input:
  - cdio_paranoia: new input plugin to play audio CDs
  - curl: enable CURLOPT_NETRC
  - curl: non-blocking I/O
  - soup: new input plugin based on libsoup
* tags:
  - RVA2: support separate album/track replay gain
* decoder:
  - mpg123: implement seeking
  - ffmpeg: drop support for pre-0.5 ffmpeg
  - ffmpeg: support WebM
  - oggflac: delete this obsolete plugin
  - dsdiff: new decoder plugin
* output:
  - alsa: support DSD-over-USB (dCS suggested standard)
  - httpd: support for streaming to a DLNA client
  - openal: improve buffer cancellation
  - osx: allow user to specify other audio devices
  - osx: implement 32 bit playback
  - shout: add possibility to set url
  - roar: new output plugin for RoarAudio
  - winmm: fail if wrong device specified instead of using default device
* mixer:
  - alsa: listen for external volume changes
* playlist:
  - allow references to songs outside the music directory
  - new CUE parser, without libcue
  - soundcloud: new plugin for accessing soundcloud.com
* state_file: add option "restore_paused"
* cue: show CUE track numbers
* allow port specification in "bind_to_address" settings
* support floating point samples
* systemd socket activation
* improve --version output
* WIN32: fix renaming of stored playlists with non-ASCII names


ver 0.16.8 (2012/04/04)
* fix for libsamplerate assertion failure
* decoder:
  - vorbis (and others): fix seeking at startup
  - ffmpeg: read the "year" tag
* encoder:
  - vorbis: generate end-of-stream packet before tag
  - vorbis: generate end-of-stream packet when playback ends
* output:
  - jack: check for connection failure before starting playback
  - jack: workaround for libjack1 crash bug
  - osx: fix stuttering due to buffering bug
* fix endless loop in text file reader
* update: skip symlinks in path that is to be updated


ver 0.16.7 (2012/02/04)
* input:
  - ffmpeg: support libavformat 0.7
* decoder:
  - ffmpeg: support libavformat 0.8, libavcodec 0.9
  - ffmpeg: support all MPD tags
* output:
  - httpd: fix excessive buffering
  - openal: force 16 bit playback, as 8 bit doesn't work
  - osx: remove sleep call from render callback
  - osx: clear render buffer when there's not enough data
* fix moving after current song


ver 0.16.6 (2011/12/01)
* decoder:
  - fix assertion failure when resuming streams
  - ffmpeg: work around bogus channel count
* encoder:
  - flac, null, wave: fix buffer corruption bug
  - wave: support packed 24 bit samples
* mapper: fix the bogus "not a directory" error message
* mapper: check "x" and "r" permissions on music directory
* log: print reason for failure
* event_pipe: fix WIN32 regression
* define WINVER in ./configure
* WIN32: autodetect filesystem encoding


ver 0.16.5 (2011/10/09)
* configure.ac
  - disable assertions in the non-debugging build
  - show solaris plugin result correctly
  - add option --enable-solaris-output
* pcm_format: fix 32-to-24 bit conversion (the "silence" bug)
* input:
  - rewind: reduce heap usage
* decoder:
  - ffmpeg: higher precision timestamps
  - ffmpeg: don't require key frame for seeking
  - fix CUE track seeking
* output:
  - openal: auto-fallback to mono if channel count is unsupported
* player:
  - make seeking to CUE track more reliable
  - the "seek" command works when MPD is stopped
  - restore song position from state file (bug fix)
  - fix crash that sometimes occurred when audio device fails on startup
  - fix absolute path support in playlists
* WIN32: close sockets properly
* install systemd service file if systemd is available


ver 0.16.4 (2011/09/01)
* don't abort configure when avahi is not found
* auto-detect libmad without pkg-config
* fix memory leaks
* don't resume playback when seeking to another song while paused
* apply follow_inside_symlinks to absolute symlinks
* fix playback discontinuation after seeking
* input:
  - curl: limit the receive buffer size
  - curl: implement a hard-coded timeout of 10 seconds
* decoder:
  - ffmpeg: workaround for semantic API change in recent ffmpeg versions
  - flac: validate the sample rate when scanning the tag
  - wavpack: obey all decoder commands, stop at CUE track border
* encoder:
  - vorbis: don't send end-of-stream on flush
* output:
  - alsa: fix SIGFPE when alsa announces a period size of 0
  - httpd: don't warn on client disconnect
  - osx: don't drain the buffer when closing
  - pulse: fix deadlock when resuming the stream
  - pulse: fix deadlock when the stream was suspended


ver 0.16.3 (2011/06/04)
* fix assertion failure in audio format mask parser
* fix NULL pointer dereference in playlist parser
* fix playlist files in base music directory
* database: allow directories with just playlists
* decoder:
  - ffmpeg: support libavcodec 0.7


ver 0.16.2 (2011/03/18)
* configure.ac:
  - fix bashism in tremor test
* decoder:
  - tremor: fix configure test
  - gme: detect end of song
* encoder:
  - vorbis: reset the Ogg stream after flush
* output:
  - httpd: fix uninitialized variable
  - httpd: include sys/socket.h
  - oss: AFMT_S24_PACKED is little-endian
  - oss: disable 24 bit playback on FreeBSD


ver 0.16.1 (2011/01/09)
* audio_check: fix parameter in prototype
* add void casts to suppress "result unused" warnings (clang)
* input:
  - ffado: disable by default
* decoder:
  - mad: work around build failure on Solaris
  - resolve modplug vs. libsndfile cflags/headers conflict
* output:
  - solaris: add missing parameter to open_cloexec() cal
  - osx: fix up audio format first, then apply it to device
* player_thread: discard empty chunks while cross-fading
* player_thread: fix assertion failure due to early seek
* output_thread: fix double lock


ver 0.16 (2010/12/11)
* protocol:
  - send song modification time to client
  - added "update" idle event
  - removed the deprecated "volume" command
  - added the "findadd" command
  - range support for "delete"
  - "previous" really plays the previous song
  - "addid" with negative position is deprecated
  - "load" supports remote playlists (extm3u, pls, asx, xspf, lastfm://)
  - allow changing replay gain mode on-the-fly
  - omitting the range end is possible
  - "update" checks if the path is malformed
* archive:
  - iso: renamed plugin to "iso9660"
  - zip: renamed plugin to "zzip"
* input:
  - lastfm: obsolete plugin removed
  - ffmpeg: new input plugin using libavformat's "avio" library
* tags:
  - added tags "ArtistSort", "AlbumArtistSort"
  - id3: revised "performer" tag support
  - id3: support multiple values
  - ape: MusicBrainz tags
  - ape: support multiple values
* decoders:
  - don't try a plugin twice (MIME type & suffix)
  - don't fall back to "mad" unless no plugin matches
  - ffmpeg: support multiple tags
  - ffmpeg: convert metadata to generic format
  - ffmpeg: implement the libavutil log callback
  - sndfile: new decoder plugin based on libsndfile
  - flac: moved CUE sheet support to a playlist plugin
  - flac: support streams without STREAMINFO block
  - mikmod: sample rate is configurable
  - mpg123: new decoder plugin based on libmpg123
  - sidplay: support sub-tunes
  - sidplay: implemented songlength database
  - sidplay: support seeking
  - sidplay: play monaural SID tunes in mono
  - sidplay: play mus, str, prg, x00 files
  - wavpack: activate 32 bit support
  - wavpack: allow more than 2 channels
  - mp4ff: rename plugin "mp4" to "mp4ff"
* encoders:
  - twolame: new encoder plugin based on libtwolame
  - flac: new encoder plugin based on libFLAC
  - wave: new encoder plugin for PCM WAV format
* output:
  - recorder: new output plugin for recording radio streams
  - alsa: don't recover on CANCEL
  - alsa: fill period buffer with silence before draining
  - openal: new output plugin
  - pulse: announce "media.role=music"
  - pulse: renamed context to "Music Player Daemon"
  - pulse: connect to server on MPD startup, implement pause
  - jack: require libjack 0.100
  - jack: don't disconnect during pause
  - jack: connect to server on MPD startup
  - jack: added options "client_name", "server_name"
  - jack: clear ring buffers before activating
  - jack: renamed option "ports" to "destination_ports"
  - jack: support more than two audio channels
  - httpd: bind port when output is enabled
  - httpd: added name/genre/website configuration
  - httpd: implement "pause"
  - httpd: bind_to_address support (including IPv6)
  - oss: 24 bit support via OSS4
  - win32: new output plugin for Windows Wave
  - shout, httpd: more responsive to control commands
  - wildcards allowed in audio_format configuration
  - consistently lock audio output objects
* player:
  - drain audio outputs at the end of the playlist
* mixers:
  - removed support for legacy mixer configuration
  - reimplemented software volume as mixer+filter plugin
  - per-device software/hardware mixer setting
* commands:
  - added new "status" line with more precise "elapsed time"
* update:
  - automatically update the database with Linux inotify
  - support .mpdignore files in the music directory
  - sort songs by album name first, then disc/track number
  - rescan after metadata_to_use change
* normalize: upgraded to AudioCompress 2.0
  - automatically convert to 16 bit samples
* replay gain:
  - reimplemented as a filter plugin
  - fall back to track gain if album gain is unavailable
  - optionally use hardware mixer to apply replay gain
  - added mode "auto"
  - parse replay gain from APE tags
* log unused/unknown block parameters
* removed the deprecated "error_file" option
* save state when stopped
* renamed option "--stdout" to "--stderr"
* removed options --create-db and --no-create-db
* state_file: save only if something has changed
* database: eliminated maximum line length
* log: redirect stdout/stderr to /dev/null if syslog is used
* set the close-on-exec flag on all file descriptors
* pcm_volume, pcm_mix: implemented 32 bit support
* support packed 24 bit samples
* CUE sheet support
* support for MixRamp tags
* obey $(sysconfdir) for default mpd.conf location
* build with large file support by default
* added test suite ("make check")
* require GLib 2.12
* added libwrap support
* make single mode 'sticky'


ver 0.15.17 (2011/??/??)
* encoder:
  - vorbis: reset the Ogg stream after flush
* decoders:
  - vorbis: fix tremor support


ver 0.15.16 (2011/03/13)
* output:
  - ao: initialize the ao_sample_format struct
  - jack: fix crash with mono playback
* encoders:
  - lame: explicitly configure the output sample rate
* update: log all file permission problems


ver 0.15.15 (2010/11/08)
* input:
  - rewind: fix assertion failure
* output:
  - shout: artist comes first in stream title


ver 0.15.14 (2010/11/06)
* player_thread: fix assertion failure due to wrong music pipe on seek
* output_thread: fix assertion failure due to race condition in OPEN
* input:
  - rewind: fix double free bug
* decoders:
  - mp4ff, ffmpeg: add extension ".m4b" (audio book)


ver 0.15.13 (2010/10/10)
* output_thread: fix race condition after CANCEL command
* output:
  - httpd: fix random data in stream title
  - httpd: MIME type audio/ogg for Ogg Vorbis
* input:
  - rewind: update MIME not only once
  - rewind: enable for MMS


ver 0.15.12 (2010/07/20)
* input:
  - curl: remove assertion after curl_multi_fdset()
* tags:
  - rva2: set "gain", not "peak"
* decoders:
  - wildmidi: support version 0.2.3


ver 0.15.11 (2010/06/14)
* tags:
  - ape: support album artist
* decoders:
  - mp4ff: support tags "album artist", "albumartist", "band"
  - mikmod: fix memory leak
  - vorbis: handle uri==NULL
  - ffmpeg: fix memory leak
  - ffmpeg: free AVFormatContext on error
  - ffmpeg: read more metadata
  - ffmpeg: fix libavformat 0.6 by using av_open_input_stream()
* playlist: emit IDLE_OPTIONS when resetting single mode
* listen: make get_remote_uid() work on BSD


ver 0.15.10 (2010/05/30)
* input:
  - mms: fix memory leak in error handler
  - mms: initialize the "eof" attribute
* decoders:
  - mad: properly calculate ID3 size without libid3tag


ver 0.15.9 (2010/03/21)
* decoders:
  - mad: fix crash when seeking at end of song
  - mpcdec: fix negative shift on fixed-point samples
  - mpcdec: fix replay gain formula with v8
* playlist: fix single+repeat in random mode
* player: postpone song tags during cross-fade


ver 0.15.8 (2010/01/17)
* input:
  - curl: allow rewinding with Icy-Metadata
* decoders:
  - ffmpeg, flac, vorbis: added more flac/vorbis MIME types
  - ffmpeg: enabled libavformat's file name extension detection
* dbUtils: return empty tag value only if no value was found
* decoder_thread: fix CUE track playback
* queue: don't repeat current song in consume mode


ver 0.15.7 (2009/12/27)
* archive:
  - close archive when stream is closed
  - iso, zip: fixed memory leak in destructor
* input:
  - file: don't fall back to parent directory
  - archive: fixed memory leak in error handler
* tags:
  - id3: fix ID3v1 charset conversion
* decoders:
  - eliminate jitter after seek failure
  - ffmpeg: don't try to force stereo
  - wavpack: allow fine-grained seeking
* mixer: explicitly close all mixers on shutdown
* mapper: fix memory leak when playlist_directory is not set
* mapper: apply filesystem_charset to playlists
* command: verify playlist name in the "rm" command
* database: return multiple tag values per song


ver 0.15.6 (2009/11/18)
* input:
  - lastfm: fixed variable name in GLib<2.16 code path
  - input/mms: require libmms 0.4
* archive:
  - zzip: require libzzip 0.13
* tags:
  - id3: allow 4 MB RIFF/AIFF tags
* decoders:
  - ffmpeg: convert metadata
  - ffmpeg: align the output buffer
  - oggflac: rewind stream after FLAC detection
  - flac: fixed CUE seeking range check
  - flac: fixed NULL pointer dereference in CUE code
* output_thread: check again if output is open on PAUSE
* update: delete ignored symlinks from database
* database: increased maximum line length to 32 kB
* sticker: added fallback for sqlite3_prepare_v2()


ver 0.15.5 (2009/10/18)
* input:
  - curl: don't abort if a packet has only metadata
  - curl: fixed endless loop during buffering
* tags:
  - riff, aiff: fixed "limited range" gcc warning
* decoders:
  - flac: fixed two memory leaks in the CUE tag loader
* decoder_thread: change the fallback decoder name to "mad"
* output_thread: check again if output is open on CANCEL
* update: fixed memory leak during container scan


ver 0.15.4 (2009/10/03)
* decoders:
  - vorbis: revert "faster tag scanning with ov_test_callback()"
  - faad: skip assertion failure on large ID3 tags
  - ffmpeg: use the "artist" tag if "author" is not present
* output:
  - osx: fix the OS X 10.6 build


ver 0.15.3 (2009/08/29)
* decoders:
  - vorbis: faster tag scanning with ov_test_callback()
* output:
  - fix stuttering due to uninitialized variable
* update: don't re-read unchanged container files


ver 0.15.2 (2009/08/15)
* tags:
  - ape: check the tag size (fixes integer underflow)
  - ape: added protection against large memory allocations
* decoders:
  - mad: skip ID3 frames when libid3tag is disabled
  - flac: parse all replaygain tags
  - flac: don't allocate cuesheet twice (memleak)
* output:
  - shout: fixed stuck pause bug
  - shout: minimize the unpause latency
* update: free empty path string (memleak)
* update: free temporary string in container scan (memleak)
* directory: free empty directories after removing them (memleak)


ver 0.15.1 (2009/07/15)
* decoders:
  - flac: fix assertion failure in tag_free() call
* output:
  - httpd: include sys/types.h (fixes Mac OS X)
* commands:
  - don't resume playback when stopping during pause
* database: fixed NULL pointer dereference after charset change
* log: fix double free() bug during shutdown


ver 0.15 (2009/06/23)
* input:
  - parse Icy-Metadata
  - added support for the MMS protocol
  - hide HTTP password in playlist
  - lastfm: new input plugin for last.fm radio (experimental and incomplete!)
  - curl: moved proxy settings to "input" block
* tags:
  - support the "album artist" tag
  - support MusicBrainz tags
  - parse RVA2 tags in mp3 files
  - parse ID3 tags in AIFF/RIFF/WAV files
  - ffmpeg: support new metadata API
  - ffmpeg: added support for the tags comment, genre, year
* decoders:
  - audiofile: streaming support added
  - audiofile: added 24 bit support
  - modplug: another MOD plugin, based on libmodplug
  - mikmod disabled by default, due to severe security issues in libmikmod
  - sidplay: new decoder plugin for C64 SID (using libsidplay2)
  - fluidsynth: new decoder plugin for MIDI files (using libfluidsynth,
    experimental due to shortcomings in libfluidsynth)
  - wildmidi: another decoder plugin for MIDI files (using libwildmidi)
  - flac: parse stream tags
  - mpcdec: support the new libmpcdec SV8 API
  - added configuration option to disable decoder plugins
  - flac: support embedded cuesheets
  - ffmpeg: updated list of supported formats
* audio outputs:
  - added option to disable audio outputs by default
  - wait 10 seconds before reopening after play failure
  - shout: enlarged buffer size to 32 kB
  - null: allow disabling synchronization
  - mvp: fall back to stereo
  - mvp: fall back to 16 bit audio samples
  - mvp: check for reopen errors
  - mvp: fixed default device detection
  - pipe: new audio output plugin which runs a command
  - alsa: better period_time default value for high sample rates
  - solaris: new audio output plugin for Solaris /dev/audio
  - httpd: new audio output plugin for web based streaming, similar to icecast
     but built in.
* commands:
  - "playlistinfo" and "move" supports a range now
  - added "sticker database", command "sticker", which allows clients
     to implement features like "song rating"
  - added "consume" command which removes a song after play
  - added "single" command, if activated, stops playback after current song or
     repeats the song if "repeat" is active.
* mixers:
  - rewritten mixer code to support multiple mixers
  - new pulseaudio mixer
  - alsa: new mixer_index option supports choosing between multiple
    identically-named controls on a device.
* Add audio archive extraction support:
  - bzip2
  - iso9660
  - zip
* the option "error_file" was removed, all messages are logged into
   "log_file"
* support logging to syslog
* fall back to XDG music directory if no music_directory is configured
* failure to read the state file is non-fatal
* --create-db starts the MPD daemon instead of exiting
* playlist_directory and music_directory are optional
* playlist: recalculate the queued song after random is toggled
* playlist: don't unpause on delete
* pause when all audio outputs fail to play
* daemon: ignore "user" setting if already running as that user
* listen: fix broken client IP addresses in log
* listen: bind failure on secondary address is non-fatal
* 24/32 bit audio support
* print available protocols in --version
* fill buffer after seeking
* choose the fallback resampler at runtime
* steps taken towards win32 compatibility
* require glib 2.6 or greater
* built-in documentation using doxygen and docbook


ver 0.14.2 (2009/02/13)
* configure.ac:
  - define HAVE_FFMPEG after all checks
* decoders:
  - ffmpeg: added support for the tags comment, genre, year
  - ffmpeg: don't warn of empty packet output
  - ffmpeg: check if the time stamp is valid
  - ffmpeg: fixed seek integer overflow
  - ffmpeg: enable WAV streaming
  - ffmpeg: added TTA support
  - wavpack: pass NULL if the .wvc file fails to open
  - mikmod: call MikMod_Exit() only in the finish() method
  - aac: fix stream metadata
* audio outputs:
  - jack: allocate ring buffers before connecting
  - jack: clear "shutdown" flag on reconnect
  - jack: reduced sleep time to 1ms
  - shout: fixed memory leak in the mp3 encoder
  - shout: switch to blocking mode
  - shout: use libshout's synchronization
  - shout: don't postpone metadata
  - shout: clear buffer before calling the encoder
* mapper: remove trailing slashes from music_directory
* player: set player error when output device fails
* update: recursively purge deleted directories
* update: free deleted subdirectories

ver 0.14.1 (2009/01/17)
* decoders:
  - mp4: support the writer/composer tag
  - id3: strip leading and trailing whitespace from ID3 tags
  - oggvorbis: fix tremor support
  - oggvorbis: disable seeking on remote files
* audio outputs:
  - jack: allocate default port names (fixes a crash)
* update:
  - refresh stats after update
  - save the database even if it is empty
* input_curl:
  - use select() to eliminate busy loop during connect
  - honour http_proxy_* config directives
  - fix assertion failure on "connection refused"
  - fix assertion failure with empty HTTP responses
* corrected the sample calculation in the fallback resampler
* log: automatically append newline
* fix setenv() conflict on Solaris
* configure.ac: check for pkg-config before using it
* fix minor memory leak in decoder_tag()
* fix cross-fading bug: it used to play some chunks of the new song twice
* playlist
  - fix assertion failure during playlist load
  - implement Fisher-Yates shuffle properly
  - safely search the playlist for deleted song
* use custom PRNG for volume dithering (speedup)
* detect libid3tag without pkg-config

ver 0.14 (2008/12/25)
* audio outputs:
  - wait 10 seconds before reopening a failed device
  - fifo: new plugin
  - null: new plugin
  - shout: block while trying to connect instead of failing
  - shout: new timeout parameter
  - shout: support mp3 encoding and the shoutcast protocol
  - shout: send silence during pause, so clients don't get disconnected
* decoders:
  - ffmpeg: new plugin
  - wavpack: new plugin
  - aac: stream support added
  - mod: disabled by default due to critical bugs in all libmikmod versions
* commands:
  - "addid" takes optional second argument to specify position
  - "idle" notifies the client when a notable change occurs
* Zeroconf support using Bonjour
* New zeroconf_enabled option so that Zeroconf support can be disabled
* Stop the player/decode processes when not playing to allow the CPU to sleep
* Fix a bug where closing an ALSA dmix device could cause MPD to hang
* Support for reading ReplayGain from LAME tags on MP3s
* MPD is now threaded, which greatly improves performance and stability
* memory usage reduced by merging duplicate tags in the database
* support connecting via unix domain socket
* allow authenticated local users to add any local file to the playlist
* 24 bit audio support
* optimized PCM conversions and dithering
* much code has been replaced by using GLib
* the HTTP client has been replaced with libcurl
* symbolic links in the music directory can be disabled; the default
  is to ignore symlinks pointing outside the music directory

ver 0.13.0 (2007/5/28)
* New JACK audio output
* Support for "file" as an alternative to "filename" in search, find, and list
* FLAC 1.1.3 API support
* New playlistadd command for adding to stored playlists
* New playlistclear command for clearing stored playlists
* Fix a bug where "find any" and "list <type> any" wouldn't return any results
* Make "list any" return an error instead of no results and an OK
* New gapless_mp3_playback option to disable gapless MP3 playback
* Support for seeking HTTP streams
* Zeroconf support using Avahi
* libsamplerate support for high quality audio resampling
* ID3v2 "Original Artist/Performer" tag support
* New playlistsearch command for searching the playlist (similar to "search")
* New playlistfind command for finding songs in the playlist (similar to "find")
* libmikmod 3.2.0 beta support
* New tagtypes command for retrieving a list of available tag types
* Fix a bug where no ACK was returned if loading a playlist failed
* Fix a bug where db_update in stats would be 0 after initial database creation
* New count command for getting stats on found songs (similar to "find")
* New playlistmove command for moving songs in stored playlists
* New playlistdelete command for deleting songs from stored playlists
* New rename command for renaming stored playlists
* Increased default buffer_before_play from 0% to 10% to prevent skipping
* Lots of bug fixes, cleaned up code, and performance improvements

ver 0.12.2 (2007/3/20)
* Fix a bug where clients could cause MPD to segfault

ver 0.12.1 (2006/10/10)
* Fix segfault when scanning an MP3 that has a Xing tag with 0 frames
* Fix segfault when there's no audio output specified and one can't be detected
* Fix handling of escaping in quotes
* Allow a quality of -1 to be specified for shout outputs
* A few minor cleanups

ver 0.12.0 (2006/9/22)
* New audio output code which supports:
  * A plugin-like architecture
  * Non-libao ("native") outputs:
    * ALSA
    * OSS
    * OS X
    * Media MVP
    * PulseAudio
    * Shout (Icecast or Shoutcast)
  * Playing through multiple outputs at once
  * Enabling/disabling outputs while MPD is running
  * Saving output state (enabled/disabled) to the state_file
* OggFLAC support
* Musepack support
* Gapless MP3 playback
* MP3 ReplayGain support (using ID3v2 tags only)
* Support for MP2 files if MP3 support is enabled
* Composer, Performer, Comment, and Disc metadata support
* New outputs command for listing available audio outputs
* New enableoutput and disableoutput commands for enabling/disabling outputs
* New plchangesposid command for a stripped down version of plchanges
* New addid command for adding to the playlist and returning a song ID
* New commands and notcommands commands for checking available commands
* Can now specify any supported metadata type or "any" in search, find, and list
* New volume_normalization parameter for enabling Audio Compress normalization
* New metadata_to_use parameter for choosing supported metadata types
* New pid_file parameter for saving the MPD process ID to the specified file
* The db_file parameter is now required
* The port parameter is now optional (defaults to 6600)
* Can specify bind_to_address multiple times
* New --kill argument for killing MPD if pid_file is specified
* Removed --update-db argument (use the update function in your client instead)
* New mpdconf.example
* New mpd.conf man page 
* Removed bundled libmad and libid3tag
* Lots of bug fixes, cleaned up code, and performance improvements

ver 0.11.5 (2004/11/1)
1) New id3v1_encoding config option to configure the id3v1 tag encoding (patch
from dottedmag)
2) Strip '\r' from m3u playlists (thank you windows)
3) Use random() instead of rand() for playlist randomizing
4) Fix a bug trying skipping some commented lines in m3u playlist files
5) Fix a bug when fetching metadata from streams that may cause certain
weirdnesses
6) Fix a bug where replaygain preamp was used on files w/o replaygain tags
7) Fix a busy loop when trying to prebuffer a nonexistant or missing stream
8) Fix a bug in forgetting to remove leading ' ' in content-type for http
streams
9) Check for ice-name in http headers
10) Be sure the strip all '\n' chars in tags
11) Set $HOME env variable when setuid'ing, this should fix the /root/.mcop
errors triggered by arts/libao

ver 0.11.4 (2004/7/26)
1) Fixed a segfault when decoding mp3's with corrupt id3v2 tags
2) Fixed a memory leak when encountering id3v2 tags in mp3 decoder

ver 0.11.3 (2004/7/21)
1) Add support for http authentication for streams
2) Added replaygain pre-amp support
3) Better error handling for fread() in inputStream_file
4) Fixed a bug so that when a freeAllInterfaces is called, it sets
max_interface_connections to 0.  This prevents potential segfaults and other
nastiness for forked processes, like the player and update-er (do to
interfacePrintWithFD()).
5) Allow blockingWrite() to handle errors more gracefully (for example, if the
disc is full, and thus the write() fails or can't be completed, we just skip
this write() and continue, instead of getting stuck in an infinite loop until
the write() becomes successful)
6) Updated mpdconf.example from sbh/avuton
7) If "user" is specified, then convert ~ in paths to the user's home path
specified by "user" config paramter (not the actual current user running mpd).

ver 0.11.2 (2004/7/5) 
1) Work around in computing total time for mp3's whose first valid mpeg frame is
not layer III
2) Fix mp3 and mp4 decoders when seeking past the end of the file
3) Fix replaygain for flac and vorbis
4) Fix memory leaks in flac decoder (from normalperson)
5) Fix Several other bugs in playlist.c and directory.c (from normalperson)

ver 0.11.1 (2004/6/24)
1) Fix a bug that caused "popping" at the beginning of mp3's
2) Fix playlistid command
3) Fix move commands so they don't mess up the song id's
4) Added support for HTTP Proxy
5) Detect and skip recursive links in the music directory
6) Fix addPathToDB() so updating on a specific path doesn't exist correctly adds
the parent directories to the DB

ver 0.11.0 (2004/6/18)
1) Support for playing mp3 and Ogg Vorbis streams
2) Non-blocking Update
3) Replaygain support for Ogg Vorbis and FLAC (by Eric Moore aka AliasMrJones)
4) audio_output_format option that allows for all audio output to be converted
to a format compatible with any sound card
5) Own routines for to always support UTF-8 <-> ISO-8859-1 conversion
6) Added "Id" and "Pos" metadata for songs in playlist
7) Added commands: plchanges, currentsong, playid, seekid, playlistid, moveid,
swapid, deleteid
8) UTF-8 validation of all tags
9) Update specific files/directories (for fast, incremental updating)
10) Added ACK error codes
11) Mod file support
12) Added command_list_ok_begin
13) Play after stop resumes from last position in the playlist
14) Play while pause resumes playback
15) Better signal handling by mackstann
16) Cleanup decoder interface (now called InputPlugins)
17) --create-db no long starts the daemon
18) --no-daemon outputs to log files
19) --stdout sends output to stdout/stderr
20) Default port is now 6600
21) Lots of other cleanups and Bugfixes

ver 0.10.4 (2004/5/26)
1) Fix configure problems on OpenBSD with langinfo and iconv
2) Fix an infinte loop when writing to an interface and it has expired
3) Fix a segfault in decoding flac's
4) Ingore CRC stuff in mp3's since some encoders did not compute the CRC
correctly
5) Fix a segfault in processing faulty mp4 metadata

ver 0.10.3 (2004/4/2)
1) Fix a segfault when a blanck line is sent from a client
2) Fix for loading playlists on platforms where char is unsigned
3) When pausing, release audio device after we say pause is successful (this
makes pause appear to not lag)
4) When returning errors for unknown types by player, be sure to copy the
filename
5) add --disable-alsa for disabling alsa mixer support
6) Use select() for a portable usleep()
7) For alsa mixer, default to "Master' element, not first element

ver 0.10.2 (2004/3/25)
1) Add suport for AAC
2) Substitute '\n' with ' ' in tag info
3) Remove empty directories from db
4) Resume from current position in song when using state file
5) Pause now closes the music device, and reopens it on resuming
6) Fix unnecessary big endian byte swapping
7) If locale is "C" or "POSIX", then use ISO-8859-1 as the fs charset
8) Fix a bug where alsa mixer wasn't detecting volume changes
9) For alsa and software mixer, show volume to be the same as it was set (even
if its not the exact volume)
10) Report bitrate for wave files
11) Compute song length of CBR mp3's more accurately

ver 0.10.1 (2004/3/7)
1) Check to see if we need to add "-lm" when linking mpd
2) Fix issues with skipping bad frames in an mp3 (this way we get the correct
samplerate and such)
3) Fix crossfading bug with ogg's
4) Updated libmad and libid3tag included w/ source to 0.15.1b

ver 0.10.0 (2004/3/3)
1) Use UTF-8 for all client communications
2) Crossfading support
3) Password Authentication (all in plaintext)
4) Software mixer
5) Buffer Size is configurable
6) Reduced Memory consumption (use directory tree for search and find)
7) Bitrate support for Flac
8) setvol command (deprecates volume command)
9) add command takes directories
10) Path's in config file now work with ~
11) Add samplerate,bits, and channels to status
12) Reenable playTime in stats display
13) Fix a segfault when doing: add ""
14) Fix a segfault with flac vorbis comments simply being "="
15) Fix a segfault/bug in queueNextSong with repeat+random
16) Fix a bug, where one process may segfault, and cause more processes to spawn
w/o killing ones that lost their parent.
17) Fix a bug when the OSS device was unable to fetch the current volume,
it would close the device (when it maybe previously closed by the exact same
code)
18) command.c cleanup by mackstann
19) directory.c and command.c cleanup by tw-nym

ver 0.9.4 (2004/1/21)
1) Fix a bug where updated tag info wasn't being detected
2) Set the default audio write size to 1024 bytes (should decrease cpu load a
bit on some machines).
3) Make audio write size configurable via "audio_write_size" config option
4) Tweak output buffer size for connections by detecting the kernel output
buffer size.

ver 0.9.3 (2003/10/31)
1) Store total time/length of songs in db and display in *info commands
2) Display instantaneous bitrate in status command
3) Add Wave Support using libaudiofile (Patch from normalperson)
4) Command code cleanup (Patch from tw-nym)
5) Optimize listing of playlists (10-100x faster)
6) Optimize interface output (write in 4kB chunks instead of on every '\n')
7) Fix bug that prevented rm command from working
8) Fix bug where deleting current song skips the next song
9) Use iconv to convert vorbis comments from UTF-8 to Latin1

ver 0.9.2 (2003/10/6)
1) Fix FreeBSD Compilation Problems
2) Fix bug in move command
3) Add mixer_control options to configure which mixer control/device mpd
controls
4) Randomize on play -1
5) Fix a bug in toggling repeat off and at the end of the playlist

ver 0.9.1 (2003/9/30)
1) Fix a statement in the middle of declarations in listen.c, causes error for
gcc 2.7

ver 0.9.0 (2003/9/30)
1) Random play mode
2) Alsa Mixer Support
3) Save and Restore "state"
4) Default config file locations (.mpdconf and /etc/mpd.conf)
5) Make db file locations configurable
6) Move songs around in the playlist
7) Gapless playback
8) Use Xing tags for mp3's
9) Remove stop_on_error
10) Seeking support
11) Playlists can be loaded and deleted from subdirectories
12) Complete rewrite of player layer (fork()'s only once, opens and closes
audio device as needed).
13) Eliminate use and dependence of SIGIO
14) IPv6 support
15) Solaris compilations fixes
16) Support for different log levels
17) Timestamps for log entries
18) "user" config parameter for setuid (patch from Nagilum)
19) Other misc features and bug fixes

ver 0.8.7 (2003/9/3)
1) Fix a memory leak.  When closing a interface, was called close() on the fd
instead of calling fclose() on the fp that was opened with fdopen().

ver 0.8.6 (2003/8/25)
1) Fix a memory leak when a buffered existed, and a connection was unexpectedly
closed, and i wasn't free'ing the buffer apropriatly.

ver 0.8.5 (2003/8/17)
1) Fix a bug where an extra end of line is returned when attempting to play a
non existing file.  This causes parsing errors for clients.

ver 0.8.4 (2003/8/13)
1) Fix a bug where garbage is returned with errors in "list" command

ver 0.8.3 (2003/8/12) 
1) Fix a compilation error on older linux systems
2) Fix a bug in searching by title
3) Add "list" command
4) Add config options for specifying libao driver/plugin and options
5) Add config option to specify which address to bind to
6) Add support for loading and saving absolute pathnames in saved playlists
7) Playlist no longer creates duplicate entries for song data (more me
efficient)
8) Songs deleted from the db are now removed for the playlist as well

ver 0.8.2 (2003/7/22)
1) Increased the connection que for listen() from 0 to 5
2) Cleanup configure makefiles so that mpd uses MPD_LIBS and MPD_CFLAGS
rather than LIBS and CFLAGS
3) Put a cap on the number of commands per command list
4) Put a cap on the maximum number of buffered output lines
5) Get rid of TIME_WAIT/EADDRINUSE socket problem
6) Use asynchronious IO (i.e. trigger SIGIO instead so we can sleep in
select() calls longer)

ver 0.8.1 (2003/7/11)
1) FreeBSD fixes
2) Fix for rare segfault when updating
3) Fix bug where client was being hungup on when done playing current song
4) Fix bug when playing flac's where it incorrectly reports an error
5) Make stop playlist on error configurable
6) Configure checks for installed libmad and libid3tag and uses those if found
7) Use buffer->finished in *_decode's instead of depending on catching signals

ver 0.8.0 (2003/7/6)
1) Flac support
2) Make playlist max length configurable
3) New backward compatible status (backward compatible for 0.8.0 on)
4) listall command now can take a directory as an argument
5) Buffer rewritten to use shared memory instead of sockets
6) Playlist adding done using db
7) Add sort to list, and use binary search for finding
8) New "stats" command
9) Command list (for faster adding of large batches of files)
10) Add buffered chunks before play
11) Useful error reporting to clients (part of status command)
12) Use libid3tag for reading id3 tags (more stable)
13) Non-blocking output to clients
14) Fix bug when removing items from directory
15) Fix bug when playing mono mp3's
16) Fix bug when attempting to delete files when using samba
17) Lots of other bug fixes I can't remember

ver 0.7.0 (2003/6/20)
1) use mad instead of mpg123 for mp3 decoding
2) volume support
3) repeate playlist support
4) use autoconf/automake (i.e. "configure")
5) configurable max connections

ver 0.6.2 (2003/6/11)
1) Buffer support for ogg
2) new config file options: "connection_timeout" and "mpg123_ignore_junk"
3) new commands: "next", "previous", and "listall"
Thanks to Niklas Hofer for "next" and "previous" patches!
4) Search by filename
5) bug fix for pause when playing mp3's

ver 0.6.1 (2003/5/29)
1) Add conf file support
2) Fix a bug when doing mp3stop (do wait3(NULL,WNOHANG|WUNTRACED,NULL))
3) Fix a bug when fork'ing, fflush file buffers before forking so the
child doesn't print the same stuff in the buffer.

ver 0.6.0 (2003/5/25)
1) Add ogg vorbis support
2) Fix two bugs relating to tables, one for search by title, and one where we
freed the tables before directories, causing a segfault
3) The info command has been removed.

ver 0.5.0-0.5.2
Initial release(s).  Support for MP3 via mpg123<|MERGE_RESOLUTION|>--- conflicted
+++ resolved
@@ -1,16 +1,12 @@
-<<<<<<< HEAD
 ver 0.23 (not yet released)
 * protocol
   - new command "getvol"
 
-ver 0.22.4 (not yet released)
-=======
 ver 0.22.4 (2021/01/21)
 * protocol
   - add command "binarylimit" to allow larger chunk sizes
   - fix "readpicture" on 32 bit machines
   - show duration and tags of songs in virtual playlist (CUE) folders
->>>>>>> a0d76c3b
 * storage
   - curl: fix several WebDAV protocol bugs
 * decoder
