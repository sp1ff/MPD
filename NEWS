--- conflicted
+++ resolved
@@ -1,4 +1,3 @@
-<<<<<<< HEAD
 ver 0.24 (not yet released)
 * protocol
   - "playlistfind"/"playlistsearch" have "sort" and "window" parameters
@@ -23,12 +22,9 @@
 * static partition configuration
 * remove Haiku support
 
-ver 0.23.10 (not yet released)
-=======
 ver 0.23.10 (2022/10/14)
 * storage
   - curl: fix file time stamps
->>>>>>> e4c8ebe0
 * decoder
   - ffmpeg: fix libfmt 9 compiler warning
 * encoder
