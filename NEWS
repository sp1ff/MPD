--- conflicted
+++ resolved
@@ -1,4 +1,3 @@
-<<<<<<< HEAD
 ver 0.24 (not yet released)
 * protocol
   - new command "searchcount" (case-insensitive "count")
@@ -71,13 +70,10 @@
 * documentation: switch to sphinx-rtd-theme
 * require Meson 1.0
 
-ver 0.23.17 (not yet released)
-=======
 ver 0.23.17 (2025/01/29)
 * protocol
   - "albumart" tries to send larger chunks if available
   - explicitly disallow "idle" and "noidle" in command lists
->>>>>>> b080ca86
 * storage
   - nfs: require libnfs 4.0 or later
 * database
