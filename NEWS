<<<<<<< HEAD
ver 0.22 (not yet released)
* protocol
  - "findadd"/"searchadd"/"searchaddpl" support the "sort" and
    "window" parameters
* tags
  - new tag "Grouping" (for ID3 "TIT1")
* input
  - ffmpeg: allow partial reads
* filter
  - ffmpeg: new plugin based on FFmpeg's libavfilter library
  - hdcd: new plugin based on FFmpeg's "af_hdcd" for HDCD playback
=======
ver 0.21.10 (not yet released)
* fix crash bug (0.21.9 regression)
>>>>>>> 304d45b5

ver 0.21.9 (2019/05/20)
* input
  - buffer: fix deadlock bug
* Android
  - fix crash on ARMv7
  - request storage permission on Android 6+
* fix spurious "single" mode bug

ver 0.21.8 (2019/04/23)
* input
  - smbclient: download to buffer instead of throttling transfer
* output
  - httpd: add missing mutex lock
  - httpd: fix use-after-free bug
* playlist
  - soundcloud: fix "Unsupported URI scheme" (0.21.6 regression)
* fix Bonjour bug
* fix build failure with GCC 9
* fix build failure with -Ddatabase=false
* systemd: add user socket unit
* doc: "list file" is deprecated

ver 0.21.7 (2019/04/03)
* input
  - qobuz/tidal: scan tags when loading a playlist
* require Meson 0.49.0 for native libgcrypt-config support
* fix build failure with -Dlocal_socket=false
* Haiku
  - fix build
  - add version info

ver 0.21.6 (2019/03/17)
* protocol
  - allow loading playlists specified as absolute filesystem paths
  - fix negated filter expressions with multiple tag values
  - fix "list" with filter expression
  - omit empty playlist names in "listplaylists"
* input
  - cdio_paranoia: fix build failure due to missing #include
* decoder
  - opus: fix replay gain when there are no other tags
  - opus: fix seeking to beginning of song
  - vorbis: fix Tremor conflict resulting in crash
* output
  - pulse: work around error with unusual channel count
  - osx: fix build failure
* playlist
  - flac: fix use-after-free bug
* support abstract sockets on Linux
* Windows
  - remove the unused libwinpthread-1.dll dependency
* Android
  - enable SLES power saving mode

ver 0.21.5 (2019/02/22)
* protocol
  - fix deadlock in "albumart" command
  - fix "tagtypes disable" command
* database
  - simple: fix assertion failure
  - fix assertion failures with mount points
* storage
  - udisks: fix "AlreadyMounted" error
  - udisks: use relative path from mount URI
  - fix memory leak
* input
  - buffer: fix crash bug when playing remote WAV file
* tags
  - ape: map "Album Artist"
* output
  - shout: add support for TLS
* mixer
  - pulse: add "scale_volume" setting

ver 0.21.4 (2019/01/04)
* database
  - inotify: fix crash bug "terminate called after throwing ..."
  - upnp: implement "list ... group"
* output
  - httpd: declare protocol "HTTP/1.1" instead of "ICY"
* remove libwrap support
* Windows
  - fix "Failed to accept connection: unknown error"
* fix Haiku build

ver 0.21.3 (2018/11/16)
* output
  - alsa: fix crash bug
  - alsa: fix stuttering at start of playback
  - alsa: fix discarded samples at end of song
  - alsa: clear error after reopening device
* log: default to journal if MPD was started as systemd service

ver 0.21.2 (2018/11/12)
* protocol
  - operator "=~" matches a regular expression
  - operator "contains" matches substrings
* decoder
  - ffmpeg: require FFmpeg 3.1 or later
  - ffmpeg: fix broken sound with certain codecs
* output
  - alsa: fix high CPU usage with dmix
  - httpd: fix three crash bugs
* mixer
  - alsa: fix more rounding errors
* fix zlib support

ver 0.21.1 (2018/11/04)
* protocol
  - allow escaping quotes in filter expressions
  - operator "==" never searches substrings in filter expressions
* decoder
  - ffmpeg: fix build failure with non-standard FFmpeg installation path
  - flac: fix linker failure when building without FLAC support
* encoder
  - vorbis: fix linker failure when building without Vorbis decoder
* fix build failure on Linux-PowerPC
* fix build failure on FreeBSD
* eliminate DLL dependencies on Windows
* add warning about buggy Boost version 1.67
* require Meson 0.47.2 because a Meson 0.47.1 bug breaks our build

ver 0.21 (2018/10/31)
* configuration
  - add "include" directive, allows including config files
  - incremental "metadata_to_use" setting
* protocol
  - "tagtypes" can be used to hide tags
  - "find" and "search" can sort
  - "outputs" prints the plugin name
  - "outputset" sets runtime attributes
  - close connection when client sends HTTP request
  - new filter syntax for "find"/"search" etc. with negation
* database
  - simple: scan audio formats
  - proxy: require libmpdclient 2.9
  - proxy: forward `sort` and `window` to server
* player
  - hard-code "buffer_before_play" to 1 second, independent of audio format
  - "one-shot" single mode
* input
  - curl: download to buffer instead of throttling transfer
  - qobuz: new plugin to play Qobuz streams
  - tidal: new plugin to play Tidal streams
* tags
  - new tags "OriginalDate", "MUSICBRAINZ_WORKID"
* decoder
  - ffmpeg: require at least version 11.12
  - gme: try loading m3u sidecar files
  - hybrid_dsd: new decoder plugin
  - mad: move "gapless_mp3_playback" setting to "decoder" block
  - mikmod: require at least version 3.2
  - pcm: support audio/L24 (RFC 3190)
  - sidplay: support basic and kernal rom (libsidplayfp)
* resampler
  - soxr: flush resampler at end of song
* output
  - alsa: non-blocking mode
  - alsa: change "dop" and "allowed_formats" settings at runtime
  - ao: fix crash bug due to partial frames
  - shout: support the Shine encoder plugin
  - sndio: remove support for the broken RoarAudio sndio emulation
  - osx: initial support for DSD over PCM
  - roar: removed
  - httpd_output: support for unix sockets
* mixer
  - sndio: new mixer plugin
* encoder
  - opus: support for sending metadata using ogg stream chaining
* listen on $XDG_RUNTIME_DIR/mpd/socket by default
* append hostname to Zeroconf service name
* systemd watchdog support
* require GCC 6
* build with Meson instead of autotools
* use GTest instead of cppunit

ver 0.20.23 (2018/10/29)
* protocol
  - emit "player" idle event when restarting the current song
* fix broken float to s32 conversion
* new clang crash bug workaround

ver 0.20.22 (2018/10/23)
* protocol
  - add tag fallbacks for AlbumArtistSort, ArtistSort
  - fix empty string filter on fallback tags
  - "count group ..." can print an empty group
  - fix broken command "list ... group"
* storage
  - curl: URL-encode paths
* decoder
  - fluidsynth: adapt to API change in version 2.0
* Android
  - now runs as a service
  - add button to start/stop MPD
  - add option to auto-start on boot
* work around clang bug leading to crash
* install the SVG icon

ver 0.20.21 (2018/08/17)
* database
  - proxy: add "password" setting
  - proxy: support tags "ArtistSort", "AlbumArtistSort", "AlbumSort"
  - simple: allow .mpdignore comments only at start of line
* output
  - httpd: remove broken DLNA support code
* playlist
  - cue: support file type declaration "FLAC" (non-standard)
* URI schemes are case insensitive
* Android, Windows
  - enable the "curl" storage plugin

ver 0.20.20 (2018/05/22)
* protocol
  - fix "modified-since" filter regression
* output
  - pulse: cork stream when paused due to "single" mode
* decoder
  - dsdiff, dsf: support more MIME types
  - dsdiff, dsf: allow 4 MB ID3 tags
  - opus: support R128_ALBUM_GAIN tag
* Android, Windows
  - enable the "proxy" database plugin

ver 0.20.19 (2018/04/26)
* protocol
  - validate absolute seek time, reject negative values
* database
  - proxy: fix "search already in progress" errors
  - proxy: implement "list ... group"
* input
  - mms: fix lockup bug and a crash bug
* decoder
  - ffmpeg: fix av_register_all() deprecation warning (FFmpeg 4.0)
* player
  - fix spurious "Not seekable" error when switching radio streams
* macOS: fix crash bug

ver 0.20.18 (2018/02/24)
* input
  - curl: allow authentication methods other than "Basic"
* decoder
  - flac: improve seeking precision
* fix gapless CUE song transitions
* Android, Windows
  - enable the NFS storage plugin

ver 0.20.17 (2018/02/11)
* output
  - alsa: fix crash bug with 8 channels
* mixer
  - alsa: fix rounding error at volume 0
* fix real-time and idle scheduling with Musl
* Android
  - fix compatibility with Android 4.0

ver 0.20.16 (2018/02/03)
* output
  - pulse: fix crash during auto-detection
* database
  - simple: fix search within mount points
  - upnp: enable IPv6
* archive
  - iso9660: libcdio 2.0 compatibility
* fix crash in debug build on Haiku and other operating systems

ver 0.20.15 (2018/01/05)
* queue: fix crash after seek failure
* resampler
  - soxr: clear internal state after manual song change
* state file
  - make mount point restore errors non-fatal
  - fix crash when restoring mounts with incompatible database plugin
* Android
  - build without Ant
  - fix for SIGSYS crash

ver 0.20.14 (2018/01/01)
* database
  - simple: fix file corruption in the presence of mount points
* archive
  - bz2: fix deadlock
  - reduce lock contention, fixing lots of xrun problems
* fix Solaris build failure

ver 0.20.13 (2017/12/18)
* output
  - osx: set up ring buffer to hold at least 100ms
* mixer
  - alsa: fix rounding errors
* database
  - simple: don't purge mount points on update/rescan
  - simple: fix "mount" bug caused by bad compiler optimization
  - simple: fix "lsinfo" into mount points
  - upnp: work around libupnp 1.6.24 API breakage
* queue: fix spuriously misplaced prioritized songs
* save and restore mountpoints within the state file
* include Windows cross-build script in source tarball
* fix Windows build failures

ver 0.20.12 (2017/11/25)
* database
  - upnp: adapt to libupnp 1.8 API changes
* input
  - cdio_paranoia, ffmpeg, file, smbclient: reduce lock contention,
    fixing lots of xrun problems
  - curl: fix seeking
* decoder
  - ffmpeg: fix GCC 8 warning
  - vorbis: fix Tremor support
* player
  - log message when decoder is too slow
* encoder
  - vorbis: default to quality 3
* output
  - fix hanging playback with soxr resampler
  - httpd: flush encoder after tag; fixes corrupt Vorbis stream

ver 0.20.11 (2017/10/18)
* storage
  - curl: support Content-Type application/xml
* decoder
  - ffmpeg: more reliable song duration
  - gme: fix track numbering
* improve random song order when switching songs manually
* fix case insensitive search without libicu
* fix Unicode file names in playlists on Windows
* fix endless loop when accessing malformed file names in ZIP files

ver 0.20.10 (2017/08/24)
* decoder
  - ffmpeg: support MusicBrainz ID3v2 tags
* tags
  - aiff: fix FORM chunk size endianess (is big-endian)
* mixer
  - osx: add a mixer for OSX.
* fix crash when resuming playback before decoder is ready
* fix crash on Windows

ver 0.20.9 (2017/06/04)
* decoder
  - ffmpeg: support *.adx
* fix byte order detection on FreeBSD/aarch64
* fix more random crashes when compiled with clang

ver 0.20.8 (2017/05/19)
* output
  - osx: fix build failure due to missing "noexcept"
* playlist
  - m3u: support MIME type `audio/mpegurl`
* fix build failure with GCC 4.x

ver 0.20.7 (2017/05/15)
* database
  - simple: fix false positive directory loop detection with NFS
* enforce a reasonable minimum audio_buffer_size setting
* cap buffer_before_play at 80% to prevent deadlock
* fix random crashes when compiled with clang

ver 0.20.6 (2017/03/10)
* input
  - curl: fix headers after HTTP redirect to Shoutcast server
* decoder
  - ffmpeg: re-enable as fallback
  - mpcdec: fix crash (division by zero) after seeking
  - sidplay: make compatible with libsidplayfp < 1.8
* fix stream tags after automatic song change
* workaround for GCC 4.9.4 / libstdc++ bug (build failure)

ver 0.20.5 (2017/02/20)
* tags
  - id3: fix memory leak on corrupt ID3 tags
* decoder
  - sidplay: don't require libsidutils when building with libsidplayfp
* output
  - httpd: fix two buffer overflows in IcyMetaData length calculation
* mixer
  - alsa: fix crash bug

ver 0.20.4 (2017/02/01)
* input
  - nfs: fix freeze after reconnect
* output
  - sndio: work around a libroar C++ incompatibility
* workaround for GCC 4.9 "constexpr" bug
* fix FreeBSD build failure

ver 0.20.3 (2017/01/25)
* protocol
  - "playlistadd" creates new playlist if it does not exist, as documented
* database
  - proxy: fix error "terminate called after throwing ..."
  - proxy: make connect errors during startup non-fatal
* neighbor
  - upnp: fix premature expiry
* replay gain: don't reset ReplayGain levels when unpausing playback
* silence surround channels when converting from stereo
* use shortcuts such as "dsd64" in log messages

ver 0.20.2 (2017/01/15)
* input
  - alsa: fix crash bug
  - alsa: fix buffer overruns
* decoder
  - flac: add options "probesize" and "analyzeduration"
* resampler
  - libsamplerate: reset state after seeking
* output
  - fix static noise after changing to a different audio format
  - alsa: fix the DSD_U32 sample rate
  - alsa: fix the DSD_U32 byte order
  - alsa: support DSD_U16
  - recorder: fix error "Failed to create : No such file or directory"
* playlist
  - cue: fix skipping songs

ver 0.20.1 (2017/01/09)
* input
  - curl: fix crash bug
  - curl: fix freeze bug
* decoder
  - wavpack: fix crash bug
* storage
  - curl: new storage plugin for WebDAV (work in progress)
* mixer
  - alsa: normalize displayed volume according to human perception
* fix crash with volume_normalization enabled

ver 0.20 (2017/01/04)
* protocol
  - "commands" returns playlist commands only if playlist_directory configured
  - "search"/"find" have a "window" parameter
  - report song duration with milliseconds precision
  - "sticker find" can match sticker values
  - drop the "file:///" prefix for absolute file paths
  - add range parameter to command "plchanges" and "plchangesposid"
  - send verbose error message to client
* input
  - curl: fix memory leak
* tags
  - ape, ogg: drop support for non-standard tag "album artist"
    affected filetypes: vorbis, flac, opus & all files with ape2 tags
    (most importantly some mp3s)
  - id3: remove the "id3v1_encoding" setting; by definition, all ID3v1 tags
    are ISO-Latin-1
  - ape: support APE replay gain on remote files
  - read ID3 tags from NFS/SMB
* decoder
  - improved error logging
  - report I/O errors to clients
  - ffmpeg: support ReplayGain and MixRamp
  - ffmpeg: support stream tags
  - gme: add option "accuracy"
  - gme: provide the TRACK tag
  - gme: faster scanning
  - mad: reduce memory usage while scanning tags
  - mpcdec: read the bit rate
  - pcm: support audio/L16 (RFC 2586) and audio/x-mpd-float
  - sidplay: faster scanning
  - wavpack: large file support
  - wavpack: support DSD (WavPack 5)
  - wavpack: archive support
* playlist
  - cue: don't skip pregap
  - embcue: fix last track
  - flac: new plugin which reads the "CUESHEET" metadata block
* output
  - alsa: fix multi-channel order
  - alsa: remove option "use_mmap"
  - alsa: support DSD_U32
  - alsa: disable DoP if it fails
  - jack: reduce CPU usage
  - pulse: set channel map to WAVE-EX
  - recorder: record tags
  - recorder: allow dynamic file names
  - sndio: new output plugin
* mixer
  - null: new plugin
* resampler
  - new block "resampler" in configuration file
    replacing the old "samplerate_converter" setting
  - soxr: allow multi-threaded resampling
* player
  - reset song priority on playback
  - reduce xruns
* write database and state file atomically
* always write UTF-8 to the log file.
* remove dependency on GLib
* support libsystemd (instead of the older libsystemd-daemon)
* database
  - proxy: add TCP keepalive option
* update
  - apply .mpdignore matches to subdirectories
* switch the code base to C++14
  - GCC 4.9 or clang 3.4 (or newer) recommended

ver 0.19.21 (2016/12/13)
* decoder
  - ffmpeg: fix crash bug
* fix unit test failure after recent "setprio" change
* systemd: add user unit

ver 0.19.20 (2016/12/09)
* protocol
  - "setprio" re-enqueues old song if priority has been raised
* decoder
  - ffmpeg: ignore empty packets
  - pcm: fix corruption bug with partial frames (after short read)
  - sidplay: fix playback speed with libsidplayfp
* output
  - winmm: fix 8 bit playback
* fix gcc 7.0 -Wimplicit-fallthrough
* systemd: paranoid security settings

ver 0.19.19 (2016/08/23)
* decoder
  - ffmpeg: bug fix for FFmpeg 3.1 support
  - wildmidi: support libWildMidi 0.4
* output
  - pulse: support 32 bit, 24 bit and floating point playback
* support non-x86 NetBSD
* fix clang 3.9 warnings

ver 0.19.18 (2016/08/05)
* decoder
  - ffmpeg: fix crash with older FFmpeg versions (< 3.0)
  - ffmpeg: log detailed error message
  - ffmpeg: support FFmpeg 3.1
  - sidplay: detect libsidplay2 with pkg-config
  - sidplay: log detailed error message
  - sidplay: read the "date" tag
  - sidplay: allow building with libsidplayfp instead of libsidplay2
* output
  - shout: recognize setting "encoder" instead of "encoding"
* fix memory leak after stream failure
* fix build failure with Boost 1.61
* require gcc 4.7 or newer

ver 0.19.17 (2016/07/09)
* decoder
  - flac: fix assertion failure while seeking
  - flac: fix stream duration indicator
  - fix seek problems in several plugins
* fix spurious seek error "Failed to allocate silence buffer"
* replay gain: fix "replay_gain_handler mixer" setting
* DSD: use 0x69 as silence pattern
* fix use-after-free bug on "close" and "kill"

ver 0.19.16 (2016/06/13)
* faster seeking
* fix system include path order
* add missing DocBook file to tarball

ver 0.19.15 (2016/04/30)
* decoder
  - ffmpeg: support FFmpeg 3.0
  - ffmpeg: use as fallback instead of "mad" if no plugin matches
  - opus: support bigger OpusTags packets
* fix more build failures on non-glibc builds due to constexpr Mutex
* fix build failure due to missing include
* fix unit test on Alpha

ver 0.19.14 (2016/03/18)
* decoder
  - dsdiff: fix off-by-one buffer overflow
  - opus: limit tag size to 64 kB
* archive
  - iso9660: fix buffer overflow
* fix quadratic runtime bug in the tag pool
* fix build failures on non-glibc builds due to constexpr Mutex

ver 0.19.13 (2016/02/23)
* tags
  - aiff, riff: fix ID3 chunk padding
* decoder
  - ffmpeg: support the TAK codec
* fix disappearing duration of remote songs during playback
* initialize supplementary groups with glibc 2.19+

ver 0.19.12 (2015/12/15)
* fix assertion failure on malformed UTF-8 tag
* fix build failure on non-Linux systems
* fix LimitRTTIME in systemd unit file

ver 0.19.11 (2015/10/27)
* tags
  - ape: fix buffer overflow
* decoder
  - ffmpeg: fix crash due to wrong avio_alloc_context() call
  - gme: don't loop forever, fall back to GME's default play length
* encoder
  - flac: fix crash with 32 bit playback
* mixer
  - fix mixer lag after enabling/disabling output

ver 0.19.10 (2015/06/21)
* input
  - curl: fix deadlock on small responses
  - smbclient: fix DFF playback
* decoder
  - ffmpeg: improve seeking accuracy
  - fix stuck stream tags
* encoder
  - opus: fix bogus granulepos
* output
  - fix failure to open device right after booting
* neighbor
  - nfs: fix deadlock when connecting
* fix "single" mode breakage due to queue edits

ver 0.19.9 (2015/02/06)
* decoder
  - dsdiff, dsf: raise ID3 tag limit to 1 MB
* playlist: fix loading duplicate tag types from state file
* despotify: remove defunct plugin
* fix clock integer overflow on OS X
* fix gcc 5.0 warnings
* fix build failure with uClibc
* fix build failure on non-POSIX operating systems
* fix dependency issue on parallel Android build
* fix database/state file saving on Windows

ver 0.19.8 (2015/01/14)
* input
  - curl: fix bug after rewinding from end-of-file
  - mms: reduce delay at the beginning of playback
* decoder
  - dsdiff, dsf: allow ID3 tags larger than 4 kB
  - ffmpeg: support interleaved floating point
* fix clang 3.6 warnings
* fix build failure on NetBSD

ver 0.19.7 (2014/12/17)
* input
  - nfs: fix crash while canceling a failing file open operation
  - nfs: fix memory leak on connection failure
  - nfs: fix reconnect after mount failure
  - nfs: implement mount timeout (60 seconds)
* storage
  - nfs: implement I/O timeout (60 seconds)
* playlist
  - embcue: fix filename suffix detection
  - don't skip non-existent songs in "listplaylist"
* decoder
  - ffmpeg: fix time stamp underflow
* fix memory allocator bug on Windows

ver 0.19.6 (2014/12/08)
* decoder
  - ffmpeg: support FFmpeg 2.5
* fix build failure with musl
* android
  - update libFLAC to 1.3.1
  - update FFmpeg to 2.5

ver 0.19.5 (2014/11/26)
* input
  - nfs: fix crash on connection failure
* archive
  - zzip: fix crash after seeking
* decoder
  - dsdiff, dsf, opus: fix deadlock while seeking
  - mp4v2: remove because of incompatible license

ver 0.19.4 (2014/11/18)
* protocol
  - workaround for buggy clients that send "add /"
* decoder
  - ffmpeg: support opus
  - opus: add MIME types audio/ogg and application/ogg
* fix crash on failed filename charset conversion
* fix local socket detection from uid=0 (root)

ver 0.19.3 (2014/11/11)
* protocol
  - fix "(null)" result string to "list" when AlbumArtist is disabled
* database
  - upnp: fix breakage due to malformed URIs
* input
  - curl: another fix for redirected streams
* decoder
  - audiofile: fix crash while playing streams
  - audiofile: fix bit rate calculation
  - ffmpeg: support opus
  - opus: fix bogus duration on streams
  - opus: support chained streams
  - opus: improved error logging
* fix distorted audio with soxr resampler
* fix build failure on Mac OS X with non-Apple compilers

ver 0.19.2 (2014/11/02)
* input
  - curl: fix redirected streams
* playlist
  - don't allow empty playlist name
  - m3u: don't ignore unterminated last line
  - m3u: recognize the file suffix ".m3u8"
* decoder
  - ignore URI query string for plugin detection
  - faad: remove workaround for ancient libfaad2 ABI bug
  - ffmpeg: recognize MIME type audio/aacp
  - mad: fix negative replay gain values
* output
  - fix memory leak after filter initialization error
  - fall back to PCM if given DSD sample rate is not supported
* fix assertion failure on unsupported PCM conversion
* auto-disable plugins that require GLib when --disable-glib is used

ver 0.19.1 (2014/10/19)
* input
  - mms: fix deadlock bug
* playlist
  - extm3u: fix Extended M3U detection
  - m3u, extm3u, cue: fix truncated lines
* fix build failure on Mac OS X
* add missing file systemd/mpd.socket to tarball

ver 0.19 (2014/10/10)
* protocol
  - new commands "addtagid", "cleartagid", "listfiles", "listmounts",
    "listneighbors", "mount", "rangeid", "unmount"
  - "lsinfo" and "readcomments" allowed for remote files
  - "listneighbors" lists file servers on the local network
  - "playlistadd" supports file:///
  - "idle" with unrecognized event name fails
  - "list" on album artist falls back to the artist tag
  - "list" and "count" allow grouping
  - new "search"/"find" filter "modified-since"
  - "seek*" allows fractional position
  - close connection after syntax error
* database
  - proxy: forward "idle" events
  - proxy: forward the "update" command
  - proxy: copy "Last-Modified" from remote directories
  - simple: compress the database file using gzip
  - upnp: new plugin
  - cancel the update on shutdown
* storage
  - music_directory can point to a remote file server
  - nfs: new plugin
  - smbclient: new plugin
* playlist
  - cue: fix bogus duration of the last track
  - cue: restore CUE tracks from state file
  - soundcloud: use https instead of http
  - soundcloud: add default API key
* archive
  - read tags from songs in an archive
* input
  - alsa: new input plugin
  - curl: options "verify_peer" and "verify_host"
  - ffmpeg: update offset after seeking
  - ffmpeg: improved error messages
  - mms: non-blocking I/O
  - nfs: new input plugin
  - smbclient: new input plugin
* filter
  - volume: improved software volume dithering
* decoder:
  - vorbis, flac, opus: honor DESCRIPTION= tag in Xiph-based files as a comment to the song
  - audiofile: support scanning remote files
  - audiofile: log libaudiofile errors
  - dsdiff, dsf: report bit rate
  - dsdiff, dsf: implement seeking
  - dsf: support DSD512
  - dsf: support multi-channel files
  - dsf: fix big-endian bugs
  - dsf: fix noise at end of malformed file
  - mpg123: support ID3v2, ReplayGain and MixRamp
  - sndfile: support scanning remote files
  - sndfile: support tags "comment", "album", "track", "genre"
  - sndfile: native floating point playback
  - sndfile: optimized 16 bit playback
  - mp4v2: support playback of MP4 files.
* encoder:
  - shine: new encoder plugin
* output
  - alsa: support native DSD playback
  - alsa: rename "DSD over USB" to "DoP"
  - osx: fix hang after (un)plugging headphones
* threads:
  - the update thread runs at "idle" priority
  - the output thread runs at "real-time" priority
  - increase kernel timer slack on Linux
  - name each thread (for debugging)
* configuration
  - allow playlist directory without music directory
  - use XDG to auto-detect "music_directory" and "db_file"
* add tags "AlbumSort", "MUSICBRAINZ_RELEASETRACKID"
* disable global Latin-1 fallback for tag values
* new resampler option using libsoxr
* ARM NEON optimizations
* install systemd unit for socket activation
* Android port

ver 0.18.23 (2015/02/06)
* despotify: remove defunct plugin
* fix clock integer overflow on OS X
* fix gcc 5.0 warnings

ver 0.18.22 (2015/01/14)
* fix clang 3.6 warnings

ver 0.18.21 (2014/12/17)
* playlist
  - embcue: fix filename suffix detection
* decoder
  - ffmpeg: fix time stamp underflow

ver 0.18.20 (2014/12/08)
* decoder
  - ffmpeg: support FFmpeg 2.5
* fix build failure with musl

ver 0.18.19 (2014/11/26)
* archive
  - zzip: fix crash after seeking

ver 0.18.18 (2014/11/18)
* decoder
  - ffmpeg: support opus
* fix crash on failed filename charset conversion
* fix local socket detection from uid=0 (root)

ver 0.18.17 (2014/11/02)
* playlist
  - don't allow empty playlist name
  - m3u: recognize the file suffix ".m3u8"
* decoder
  - ignore URI query string for plugin detection
  - faad: remove workaround for ancient libfaad2 ABI bug
  - ffmpeg: recognize MIME type audio/aacp

ver 0.18.16 (2014/09/26)
* fix DSD breakage due to typo in configure.ac

ver 0.18.15 (2014/09/26)
* command
  - list: reset used size after the list has been processed
* fix MixRamp
* work around build failure on NetBSD

ver 0.18.14 (2014/09/11)
* protocol
  - fix range parser bug on certain 32 bit architectures
* decoder
  - audiofile: fix crash after seeking
  - ffmpeg: fix crash with ffmpeg/libav version 11
  - fix assertion failure after seeking

ver 0.18.13 (2014/08/31)
* protocol
  - don't change song on "seekcur" in random mode

* decoder
  - dsdiff, dsf: fix endless loop on malformed file
  - ffmpeg: support ffmpeg/libav version 11
  - gme: fix song duration
* output
  - alsa: fix endless loop at end of file in dsd_usb mode
* fix state file saver
* fix build failure on Darwin

ver 0.18.12 (2014/07/30)
* database
  - proxy: fix build failure with libmpdclient 2.2
  - proxy: fix add/search and other commands with libmpdclient < 2.9
* decoder
  - audiofile: improve responsiveness
  - audiofile: fix WAV stream playback
  - dsdiff, dsf: fix stream playback
  - dsdiff: fix metadata parser bug (uninitialized variables)
  - faad: estimate song duration for remote files
  - sndfile: improve responsiveness
* randomize next song when enabling "random" mode while not playing
* randomize next song when adding to single-song queue

ver 0.18.11 (2014/05/12)
* decoder
  - opus: fix missing song length on high-latency files
* fix race condition when using GLib event loop (non-Linux)

ver 0.18.10 (2014/04/10)
* decoder
  - ffmpeg: fix seeking bug
  - ffmpeg: handle unknown stream start time
  - gme: fix memory leak
  - sndfile: work around libsndfile bug on partial read
* don't interrupt playback when current song gets deleted

ver 0.18.9 (2014/03/02)
* protocol
  - "findadd" requires the "add" permission
* output
  - alsa: improved workaround for noise after manual song change
* decoder
  - vorbis: fix linker failure when libvorbis/libogg are static
* encoder
  - vorbis: fix another linker failure
* output
  - pipe: fix hanging child process due to blocked signals
* fix build failure due to missing signal.h include

ver 0.18.8 (2014/02/07)
* decoder
  - ffmpeg: support libav v10_alpha1
* encoder
  - vorbis: fix linker failure
* output
  - roar: documentation
* more robust Icy-Metadata parser
* fix Solaris build failure

ver 0.18.7 (2014/01/13)
* playlist
  - pls: fix crash after parser error
  - soundcloud: fix build failure with libyajl 2.0.1
* decoder
  - faad: fix memory leak
  - mpcdec: reject libmpcdec SV7 in configure script
* daemon: don't initialize supplementary groups when already running
  as the configured user

ver 0.18.6 (2013/12/24)
* input
  - cdio_paranoia: support libcdio-paranoia 0.90
* tags
  - riff: recognize upper-case "ID3" chunk name
* decoder
  - ffmpeg: use relative timestamps
* output
  - openal: fix build failure on Mac OS X
  - osx: fix build failure
* mixer
  - alsa: fix build failure with uClibc
* fix replay gain during cross-fade
* accept files without metadata

ver 0.18.5 (2013/11/23)
* configuration
  - fix crash when db_file is configured without music_directory
  - fix crash on "stats" without db_file/music_directory
* database
  - proxy: auto-reload statistics
  - proxy: provide "db_update" in "stats" response
* input
  - curl: work around stream resume bug (fixed in libcurl 7.32.0)
* decoder
  - fluidsynth: auto-detect by default
* clip 24 bit data from libsamplerate
* fix ia64, mipsel and other little-endian architectures
* fix build failures due to missing includes
* fix build failure with static libmpdclient

ver 0.18.4 (2013/11/13)
* decoder
  - dsdiff: fix byte order bug
* fix build failures due to missing includes
* libc++ compatibility

ver 0.18.3 (2013/11/08)
* fix stuck MPD after song change (0.18.2 regression)

ver 0.18.2 (2013/11/07)
* protocol:
  - "close" flushes the output buffer
* input:
  - cdio_paranoia: add setting "default_byte_order"
  - curl: fix bug with redirected streams
* playlist:
  - pls: fix reversed song order
* decoder:
  - audiofile: require libaudiofile 0.3 due to API breakage
  - dsf: enable DSD128
* enable buffering when starting playback (regression fix)
* fix build failures due to missing includes
* fix big-endian support

ver 0.18.1 (2013/11/04)
* protocol:
  - always ignore whitespace at the end of the line
* networking:
  - log UNIX domain path names instead of "localhost"
  - open listener sockets in the order they were configured
  - don't abort if IPv6 is not available
* output:
  - alsa: avoid endless loop in Raspberry Pi workaround
* filter:
  - autoconvert: fix "volume_normalization" with mp3 files
* add missing files to source tarball

ver 0.18 (2013/10/31)
* configuration:
  - allow tilde paths for socket
  - default filesystem charset is UTF-8 instead of ISO-8859-1
  - increase default buffer size to 4 MB
* protocol:
  - new command "readcomments" lists arbitrary file tags
  - new command "toggleoutput"
  - "find"/"search" with "any" does not match file name
  - "search" and "find" with base URI (keyword "base")
  - search for album artist falls back to the artist tag
  - re-add the "volume" command
* input:
  - curl: enable https
  - soup: plugin removed
* playlist:
  - lastfm: remove defunct Last.fm support
* decoder:
  - adplug: new decoder plugin using libadplug
  - dsf: don't play junk at the end of the "data" chunk
  - ffmpeg: drop support for pre-0.8 ffmpeg
  - flac: require libFLAC 1.2 or newer
  - flac: support FLAC files inside archives
  - opus: new decoder plugin for the Opus codec
  - vorbis: skip 16 bit quantisation, provide float samples
  - mikmod: add "loop" configuration parameter
  - modplug: add "loop_count" configuration parameter
  - mp4ff: obsolete plugin removed
* encoder:
  - opus: new encoder plugin for the Opus codec
  - vorbis: accept floating point input samples
* output:
  - new option "tags" may be used to disable sending tags to output
  - alsa: workaround for noise after manual song change
  - ffado: remove broken plugin
  - httpd: support HEAD requests
  - mvp: remove obsolete plugin
  - osx: disabled by default because it's unmaintained and unsupported
* improved decoder/output error reporting
* eliminate timer wakeup on idle MPD
* fix unresponsive MPD while waiting for stream
* port of the source code to C++11

ver 0.17.6 (2013/10/14)
* mixer:
  - alsa: fix busy loop when USB sound device gets unplugged
* decoder:
  - modplug: fix build with Debian package 1:0.8.8.4-4
* stored playlists:
  - fix loading playlists with references to local files
  - obey filesystem_charset for URLs

ver 0.17.5 (2013/08/04)
* protocol:
  - fix "playlistadd" with URI
  - fix "move" relative to current when there is no current song
* decoder:
  - ffmpeg: support "application/flv"
  - mikmod: adapt to libmikmod 3.2
* configure.ac:
  - detect system "ar"

ver 0.17.4 (2013/04/08)
* protocol:
  - allow to omit END in ranges (START:END)
  - don't emit IDLE_PLAYER before audio format is known
* decoder:
  - ffmpeg: support float planar audio (ffmpeg 1.1)
  - ffmpeg: fix AVFrame allocation
* player:
  - implement missing "idle" events on output errors
* clock: fix build failure

ver 0.17.3 (2013/01/06)
* output:
  - osx: fix pops during playback
  - recorder: fix I/O error check
  - shout: fix memory leak in error handler
  - recorder, shout: support Ogg packets that span more than one page
* decoder:
  - ffmpeg: ignore negative time stamps
  - ffmpeg: support planar audio
* playlist:
  - cue: fix memory leak
  - cue: fix CUE files with only one track

ver 0.17.2 (2012/09/30)
* protocol:
  - fix crash in local file check
* decoder:
  - fluidsynth: remove throttle (requires libfluidsynth 1.1)
  - fluidsynth: stop playback at end of file
  - fluidsynth: check MIDI file format while scanning
  - fluidsynth: add sample rate setting
  - wavpack: support all APEv2 tags
* output:
  - httpd: use monotonic clock, avoid hiccups after system clock adjustment
  - httpd: fix throttling bug after resuming playback
* playlist:
  - cue: map "PERFORMER" to "artist" or "album artist"
* mapper: fix non-UTF8 music directory name
* mapper: fix potential crash in file permission check
* playlist: fix use-after-free bug
* playlist: fix memory leak
* state_file: save song priorities
* player: disable cross-fading in "single" mode
* update: fix unsafe readlink() usage
* configure.ac:
  - don't auto-detect the vorbis encoder when Tremor is enabled

ver 0.17.1 (2012/07/31)
* protocol:
  - require appropriate permissions for searchadd{,pl}
* tags:
  - aiff: support the AIFC format
  - ape: check for ID3 if no usable APE tag was found
* playlist:
  - cue: support file types "MP3", "AIFF"
* output:
  - fix noisy playback with conversion and software volume

ver 0.17 (2012/06/27)
* protocol:
  - support client-to-client communication
  - "update" and "rescan" need only "CONTROL" permission
  - new command "seekcur" for simpler seeking within current song
  - new command "config" dumps location of music directory
  - add range parameter to command "load"
  - print extra "playlist" object for embedded CUE sheets
  - new commands "searchadd", "searchaddpl"
* input:
  - cdio_paranoia: new input plugin to play audio CDs
  - curl: enable CURLOPT_NETRC
  - curl: non-blocking I/O
  - soup: new input plugin based on libsoup
* tags:
  - RVA2: support separate album/track replay gain
* decoder:
  - mpg123: implement seeking
  - ffmpeg: drop support for pre-0.5 ffmpeg
  - ffmpeg: support WebM
  - oggflac: delete this obsolete plugin
  - dsdiff: new decoder plugin
* output:
  - alsa: support DSD-over-USB (dCS suggested standard)
  - httpd: support for streaming to a DLNA client
  - openal: improve buffer cancellation
  - osx: allow user to specify other audio devices
  - osx: implement 32 bit playback
  - shout: add possibility to set url
  - roar: new output plugin for RoarAudio
  - winmm: fail if wrong device specified instead of using default device
* mixer:
  - alsa: listen for external volume changes
* playlist:
  - allow references to songs outside the music directory
  - new CUE parser, without libcue
  - soundcloud: new plugin for accessing soundcloud.com
* state_file: add option "restore_paused"
* cue: show CUE track numbers
* allow port specification in "bind_to_address" settings
* support floating point samples
* systemd socket activation
* improve --version output
* WIN32: fix renaming of stored playlists with non-ASCII names


ver 0.16.8 (2012/04/04)
* fix for libsamplerate assertion failure
* decoder:
  - vorbis (and others): fix seeking at startup
  - ffmpeg: read the "year" tag
* encoder:
  - vorbis: generate end-of-stream packet before tag
  - vorbis: generate end-of-stream packet when playback ends
* output:
  - jack: check for connection failure before starting playback
  - jack: workaround for libjack1 crash bug
  - osx: fix stuttering due to buffering bug
* fix endless loop in text file reader
* update: skip symlinks in path that is to be updated


ver 0.16.7 (2012/02/04)
* input:
  - ffmpeg: support libavformat 0.7
* decoder:
  - ffmpeg: support libavformat 0.8, libavcodec 0.9
  - ffmpeg: support all MPD tags
* output:
  - httpd: fix excessive buffering
  - openal: force 16 bit playback, as 8 bit doesn't work
  - osx: remove sleep call from render callback
  - osx: clear render buffer when there's not enough data
* fix moving after current song


ver 0.16.6 (2011/12/01)
* decoder:
  - fix assertion failure when resuming streams
  - ffmpeg: work around bogus channel count
* encoder:
  - flac, null, wave: fix buffer corruption bug
  - wave: support packed 24 bit samples
* mapper: fix the bogus "not a directory" error message
* mapper: check "x" and "r" permissions on music directory
* log: print reason for failure
* event_pipe: fix WIN32 regression
* define WINVER in ./configure
* WIN32: autodetect filesystem encoding


ver 0.16.5 (2011/10/09)
* configure.ac
  - disable assertions in the non-debugging build
  - show solaris plugin result correctly
  - add option --enable-solaris-output
* pcm_format: fix 32-to-24 bit conversion (the "silence" bug)
* input:
  - rewind: reduce heap usage
* decoder:
  - ffmpeg: higher precision timestamps
  - ffmpeg: don't require key frame for seeking
  - fix CUE track seeking
* output:
  - openal: auto-fallback to mono if channel count is unsupported
* player:
  - make seeking to CUE track more reliable
  - the "seek" command works when MPD is stopped
  - restore song position from state file (bug fix)
  - fix crash that sometimes occurred when audio device fails on startup
  - fix absolute path support in playlists
* WIN32: close sockets properly
* install systemd service file if systemd is available


ver 0.16.4 (2011/09/01)
* don't abort configure when avahi is not found
* auto-detect libmad without pkg-config
* fix memory leaks
* don't resume playback when seeking to another song while paused
* apply follow_inside_symlinks to absolute symlinks
* fix playback discontinuation after seeking
* input:
  - curl: limit the receive buffer size
  - curl: implement a hard-coded timeout of 10 seconds
* decoder:
  - ffmpeg: workaround for semantic API change in recent ffmpeg versions
  - flac: validate the sample rate when scanning the tag
  - wavpack: obey all decoder commands, stop at CUE track border
* encoder:
  - vorbis: don't send end-of-stream on flush
* output:
  - alsa: fix SIGFPE when alsa announces a period size of 0
  - httpd: don't warn on client disconnect
  - osx: don't drain the buffer when closing
  - pulse: fix deadlock when resuming the stream
  - pulse: fix deadlock when the stream was suspended


ver 0.16.3 (2011/06/04)
* fix assertion failure in audio format mask parser
* fix NULL pointer dereference in playlist parser
* fix playlist files in base music directory
* database: allow directories with just playlists
* decoder:
  - ffmpeg: support libavcodec 0.7


ver 0.16.2 (2011/03/18)
* configure.ac:
  - fix bashism in tremor test
* decoder:
  - tremor: fix configure test
  - gme: detect end of song
* encoder:
  - vorbis: reset the Ogg stream after flush
* output:
  - httpd: fix uninitialized variable
  - httpd: include sys/socket.h
  - oss: AFMT_S24_PACKED is little-endian
  - oss: disable 24 bit playback on FreeBSD


ver 0.16.1 (2011/01/09)
* audio_check: fix parameter in prototype
* add void casts to suppress "result unused" warnings (clang)
* input:
  - ffado: disable by default
* decoder:
  - mad: work around build failure on Solaris
  - resolve modplug vs. libsndfile cflags/headers conflict
* output:
  - solaris: add missing parameter to open_cloexec() cal
  - osx: fix up audio format first, then apply it to device
* player_thread: discard empty chunks while cross-fading
* player_thread: fix assertion failure due to early seek
* output_thread: fix double lock


ver 0.16 (2010/12/11)
* protocol:
  - send song modification time to client
  - added "update" idle event
  - removed the deprecated "volume" command
  - added the "findadd" command
  - range support for "delete"
  - "previous" really plays the previous song
  - "addid" with negative position is deprecated
  - "load" supports remote playlists (extm3u, pls, asx, xspf, lastfm://)
  - allow changing replay gain mode on-the-fly
  - omitting the range end is possible
  - "update" checks if the path is malformed
* archive:
  - iso: renamed plugin to "iso9660"
  - zip: renamed plugin to "zzip"
* input:
  - lastfm: obsolete plugin removed
  - ffmpeg: new input plugin using libavformat's "avio" library
* tags:
  - added tags "ArtistSort", "AlbumArtistSort"
  - id3: revised "performer" tag support
  - id3: support multiple values
  - ape: MusicBrainz tags
  - ape: support multiple values
* decoders:
  - don't try a plugin twice (MIME type & suffix)
  - don't fall back to "mad" unless no plugin matches
  - ffmpeg: support multiple tags
  - ffmpeg: convert metadata to generic format
  - ffmpeg: implement the libavutil log callback
  - sndfile: new decoder plugin based on libsndfile
  - flac: moved CUE sheet support to a playlist plugin
  - flac: support streams without STREAMINFO block
  - mikmod: sample rate is configurable
  - mpg123: new decoder plugin based on libmpg123
  - sidplay: support sub-tunes
  - sidplay: implemented songlength database
  - sidplay: support seeking
  - sidplay: play monaural SID tunes in mono
  - sidplay: play mus, str, prg, x00 files
  - wavpack: activate 32 bit support
  - wavpack: allow more than 2 channels
  - mp4ff: rename plugin "mp4" to "mp4ff"
* encoders:
  - twolame: new encoder plugin based on libtwolame
  - flac: new encoder plugin based on libFLAC
  - wave: new encoder plugin for PCM WAV format
* output:
  - recorder: new output plugin for recording radio streams
  - alsa: don't recover on CANCEL
  - alsa: fill period buffer with silence before draining
  - openal: new output plugin
  - pulse: announce "media.role=music"
  - pulse: renamed context to "Music Player Daemon"
  - pulse: connect to server on MPD startup, implement pause
  - jack: require libjack 0.100
  - jack: don't disconnect during pause
  - jack: connect to server on MPD startup
  - jack: added options "client_name", "server_name"
  - jack: clear ring buffers before activating
  - jack: renamed option "ports" to "destination_ports"
  - jack: support more than two audio channels
  - httpd: bind port when output is enabled
  - httpd: added name/genre/website configuration
  - httpd: implement "pause"
  - httpd: bind_to_address support (including IPv6)
  - oss: 24 bit support via OSS4
  - win32: new output plugin for Windows Wave
  - shout, httpd: more responsive to control commands
  - wildcards allowed in audio_format configuration
  - consistently lock audio output objects
* player:
  - drain audio outputs at the end of the playlist
* mixers:
  - removed support for legacy mixer configuration
  - reimplemented software volume as mixer+filter plugin
  - per-device software/hardware mixer setting
* commands:
  - added new "status" line with more precise "elapsed time"
* update:
  - automatically update the database with Linux inotify
  - support .mpdignore files in the music directory
  - sort songs by album name first, then disc/track number
  - rescan after metadata_to_use change
* normalize: upgraded to AudioCompress 2.0
  - automatically convert to 16 bit samples
* replay gain:
  - reimplemented as a filter plugin
  - fall back to track gain if album gain is unavailable
  - optionally use hardware mixer to apply replay gain
  - added mode "auto"
  - parse replay gain from APE tags
* log unused/unknown block parameters
* removed the deprecated "error_file" option
* save state when stopped
* renamed option "--stdout" to "--stderr"
* removed options --create-db and --no-create-db
* state_file: save only if something has changed
* database: eliminated maximum line length
* log: redirect stdout/stderr to /dev/null if syslog is used
* set the close-on-exec flag on all file descriptors
* pcm_volume, pcm_mix: implemented 32 bit support
* support packed 24 bit samples
* CUE sheet support
* support for MixRamp tags
* obey $(sysconfdir) for default mpd.conf location
* build with large file support by default
* added test suite ("make check")
* require GLib 2.12
* added libwrap support
* make single mode 'sticky'


ver 0.15.17 (2011/??/??)
* encoder:
  - vorbis: reset the Ogg stream after flush
* decoders:
  - vorbis: fix tremor support


ver 0.15.16 (2011/03/13)
* output:
  - ao: initialize the ao_sample_format struct
  - jack: fix crash with mono playback
* encoders:
  - lame: explicitly configure the output sample rate
* update: log all file permission problems


ver 0.15.15 (2010/11/08)
* input:
  - rewind: fix assertion failure
* output:
  - shout: artist comes first in stream title


ver 0.15.14 (2010/11/06)
* player_thread: fix assertion failure due to wrong music pipe on seek
* output_thread: fix assertion failure due to race condition in OPEN
* input:
  - rewind: fix double free bug
* decoders:
  - mp4ff, ffmpeg: add extension ".m4b" (audio book)


ver 0.15.13 (2010/10/10)
* output_thread: fix race condition after CANCEL command
* output:
  - httpd: fix random data in stream title
  - httpd: MIME type audio/ogg for Ogg Vorbis
* input:
  - rewind: update MIME not only once
  - rewind: enable for MMS


ver 0.15.12 (2010/07/20)
* input:
  - curl: remove assertion after curl_multi_fdset()
* tags:
  - rva2: set "gain", not "peak"
* decoders:
  - wildmidi: support version 0.2.3


ver 0.15.11 (2010/06/14)
* tags:
  - ape: support album artist
* decoders:
  - mp4ff: support tags "album artist", "albumartist", "band"
  - mikmod: fix memory leak
  - vorbis: handle uri==NULL
  - ffmpeg: fix memory leak
  - ffmpeg: free AVFormatContext on error
  - ffmpeg: read more metadata
  - ffmpeg: fix libavformat 0.6 by using av_open_input_stream()
* playlist: emit IDLE_OPTIONS when resetting single mode
* listen: make get_remote_uid() work on BSD


ver 0.15.10 (2010/05/30)
* input:
  - mms: fix memory leak in error handler
  - mms: initialize the "eof" attribute
* decoders:
  - mad: properly calculate ID3 size without libid3tag


ver 0.15.9 (2010/03/21)
* decoders:
  - mad: fix crash when seeking at end of song
  - mpcdec: fix negative shift on fixed-point samples
  - mpcdec: fix replay gain formula with v8
* playlist: fix single+repeat in random mode
* player: postpone song tags during cross-fade


ver 0.15.8 (2010/01/17)
* input:
  - curl: allow rewinding with Icy-Metadata
* decoders:
  - ffmpeg, flac, vorbis: added more flac/vorbis MIME types
  - ffmpeg: enabled libavformat's file name extension detection
* dbUtils: return empty tag value only if no value was found
* decoder_thread: fix CUE track playback
* queue: don't repeat current song in consume mode


ver 0.15.7 (2009/12/27)
* archive:
  - close archive when stream is closed
  - iso, zip: fixed memory leak in destructor
* input:
  - file: don't fall back to parent directory
  - archive: fixed memory leak in error handler
* tags:
  - id3: fix ID3v1 charset conversion
* decoders:
  - eliminate jitter after seek failure
  - ffmpeg: don't try to force stereo
  - wavpack: allow fine-grained seeking
* mixer: explicitly close all mixers on shutdown
* mapper: fix memory leak when playlist_directory is not set
* mapper: apply filesystem_charset to playlists
* command: verify playlist name in the "rm" command
* database: return multiple tag values per song


ver 0.15.6 (2009/11/18)
* input:
  - lastfm: fixed variable name in GLib<2.16 code path
  - input/mms: require libmms 0.4
* archive:
  - zzip: require libzzip 0.13
* tags:
  - id3: allow 4 MB RIFF/AIFF tags
* decoders:
  - ffmpeg: convert metadata
  - ffmpeg: align the output buffer
  - oggflac: rewind stream after FLAC detection
  - flac: fixed CUE seeking range check
  - flac: fixed NULL pointer dereference in CUE code
* output_thread: check again if output is open on PAUSE
* update: delete ignored symlinks from database
* database: increased maximum line length to 32 kB
* sticker: added fallback for sqlite3_prepare_v2()


ver 0.15.5 (2009/10/18)
* input:
  - curl: don't abort if a packet has only metadata
  - curl: fixed endless loop during buffering
* tags:
  - riff, aiff: fixed "limited range" gcc warning
* decoders:
  - flac: fixed two memory leaks in the CUE tag loader
* decoder_thread: change the fallback decoder name to "mad"
* output_thread: check again if output is open on CANCEL
* update: fixed memory leak during container scan


ver 0.15.4 (2009/10/03)
* decoders:
  - vorbis: revert "faster tag scanning with ov_test_callback()"
  - faad: skip assertion failure on large ID3 tags
  - ffmpeg: use the "artist" tag if "author" is not present
* output:
  - osx: fix the OS X 10.6 build


ver 0.15.3 (2009/08/29)
* decoders:
  - vorbis: faster tag scanning with ov_test_callback()
* output:
  - fix stuttering due to uninitialized variable
* update: don't re-read unchanged container files


ver 0.15.2 (2009/08/15)
* tags:
  - ape: check the tag size (fixes integer underflow)
  - ape: added protection against large memory allocations
* decoders:
  - mad: skip ID3 frames when libid3tag is disabled
  - flac: parse all replaygain tags
  - flac: don't allocate cuesheet twice (memleak)
* output:
  - shout: fixed stuck pause bug
  - shout: minimize the unpause latency
* update: free empty path string (memleak)
* update: free temporary string in container scan (memleak)
* directory: free empty directories after removing them (memleak)


ver 0.15.1 (2009/07/15)
* decoders:
  - flac: fix assertion failure in tag_free() call
* output:
  - httpd: include sys/types.h (fixes Mac OS X)
* commands:
  - don't resume playback when stopping during pause
* database: fixed NULL pointer dereference after charset change
* log: fix double free() bug during shutdown


ver 0.15 (2009/06/23)
* input:
  - parse Icy-Metadata
  - added support for the MMS protocol
  - hide HTTP password in playlist
  - lastfm: new input plugin for last.fm radio (experimental and incomplete!)
  - curl: moved proxy settings to "input" block
* tags:
  - support the "album artist" tag
  - support MusicBrainz tags
  - parse RVA2 tags in mp3 files
  - parse ID3 tags in AIFF/RIFF/WAV files
  - ffmpeg: support new metadata API
  - ffmpeg: added support for the tags comment, genre, year
* decoders:
  - audiofile: streaming support added
  - audiofile: added 24 bit support
  - modplug: another MOD plugin, based on libmodplug
  - mikmod disabled by default, due to severe security issues in libmikmod
  - sidplay: new decoder plugin for C64 SID (using libsidplay2)
  - fluidsynth: new decoder plugin for MIDI files (using libfluidsynth,
    experimental due to shortcomings in libfluidsynth)
  - wildmidi: another decoder plugin for MIDI files (using libwildmidi)
  - flac: parse stream tags
  - mpcdec: support the new libmpcdec SV8 API
  - added configuration option to disable decoder plugins
  - flac: support embedded cuesheets
  - ffmpeg: updated list of supported formats
* audio outputs:
  - added option to disable audio outputs by default
  - wait 10 seconds before reopening after play failure
  - shout: enlarged buffer size to 32 kB
  - null: allow disabling synchronization
  - mvp: fall back to stereo
  - mvp: fall back to 16 bit audio samples
  - mvp: check for reopen errors
  - mvp: fixed default device detection
  - pipe: new audio output plugin which runs a command
  - alsa: better period_time default value for high sample rates
  - solaris: new audio output plugin for Solaris /dev/audio
  - httpd: new audio output plugin for web based streaming, similar to icecast
     but built in.
* commands:
  - "playlistinfo" and "move" supports a range now
  - added "sticker database", command "sticker", which allows clients
     to implement features like "song rating"
  - added "consume" command which removes a song after play
  - added "single" command, if activated, stops playback after current song or
     repeats the song if "repeat" is active.
* mixers:
  - rewritten mixer code to support multiple mixers
  - new pulseaudio mixer
  - alsa: new mixer_index option supports choosing between multiple
    identically-named controls on a device.
* Add audio archive extraction support:
  - bzip2
  - iso9660
  - zip
* the option "error_file" was removed, all messages are logged into
   "log_file"
* support logging to syslog
* fall back to XDG music directory if no music_directory is configured
* failure to read the state file is non-fatal
* --create-db starts the MPD daemon instead of exiting
* playlist_directory and music_directory are optional
* playlist: recalculate the queued song after random is toggled
* playlist: don't unpause on delete
* pause when all audio outputs fail to play
* daemon: ignore "user" setting if already running as that user
* listen: fix broken client IP addresses in log
* listen: bind failure on secondary address is non-fatal
* 24/32 bit audio support
* print available protocols in --version
* fill buffer after seeking
* choose the fallback resampler at runtime
* steps taken towards win32 compatibility
* require glib 2.6 or greater
* built-in documentation using doxygen and docbook


ver 0.14.2 (2009/02/13)
* configure.ac:
  - define HAVE_FFMPEG after all checks
* decoders:
  - ffmpeg: added support for the tags comment, genre, year
  - ffmpeg: don't warn of empty packet output
  - ffmpeg: check if the time stamp is valid
  - ffmpeg: fixed seek integer overflow
  - ffmpeg: enable WAV streaming
  - ffmpeg: added TTA support
  - wavpack: pass NULL if the .wvc file fails to open
  - mikmod: call MikMod_Exit() only in the finish() method
  - aac: fix stream metadata
* audio outputs:
  - jack: allocate ring buffers before connecting
  - jack: clear "shutdown" flag on reconnect
  - jack: reduced sleep time to 1ms
  - shout: fixed memory leak in the mp3 encoder
  - shout: switch to blocking mode
  - shout: use libshout's synchronization
  - shout: don't postpone metadata
  - shout: clear buffer before calling the encoder
* mapper: remove trailing slashes from music_directory
* player: set player error when output device fails
* update: recursively purge deleted directories
* update: free deleted subdirectories

ver 0.14.1 (2009/01/17)
* decoders:
  - mp4: support the writer/composer tag
  - id3: strip leading and trailing whitespace from ID3 tags
  - oggvorbis: fix tremor support
  - oggvorbis: disable seeking on remote files
* audio outputs:
  - jack: allocate default port names (fixes a crash)
* update:
  - refresh stats after update
  - save the database even if it is empty
* input_curl:
  - use select() to eliminate busy loop during connect
  - honour http_proxy_* config directives
  - fix assertion failure on "connection refused"
  - fix assertion failure with empty HTTP responses
* corrected the sample calculation in the fallback resampler
* log: automatically append newline
* fix setenv() conflict on Solaris
* configure.ac: check for pkg-config before using it
* fix minor memory leak in decoder_tag()
* fix cross-fading bug: it used to play some chunks of the new song twice
* playlist
  - fix assertion failure during playlist load
  - implement Fisher-Yates shuffle properly
  - safely search the playlist for deleted song
* use custom PRNG for volume dithering (speedup)
* detect libid3tag without pkg-config

ver 0.14 (2008/12/25)
* audio outputs:
  - wait 10 seconds before reopening a failed device
  - fifo: new plugin
  - null: new plugin
  - shout: block while trying to connect instead of failing
  - shout: new timeout parameter
  - shout: support mp3 encoding and the shoutcast protocol
  - shout: send silence during pause, so clients don't get disconnected
* decoders:
  - ffmpeg: new plugin
  - wavpack: new plugin
  - aac: stream support added
  - mod: disabled by default due to critical bugs in all libmikmod versions
* commands:
  - "addid" takes optional second argument to specify position
  - "idle" notifies the client when a notable change occurs
* Zeroconf support using Bonjour
* New zeroconf_enabled option so that Zeroconf support can be disabled
* Stop the player/decode processes when not playing to allow the CPU to sleep
* Fix a bug where closing an ALSA dmix device could cause MPD to hang
* Support for reading ReplayGain from LAME tags on MP3s
* MPD is now threaded, which greatly improves performance and stability
* memory usage reduced by merging duplicate tags in the database
* support connecting via unix domain socket
* allow authenticated local users to add any local file to the playlist
* 24 bit audio support
* optimized PCM conversions and dithering
* much code has been replaced by using GLib
* the HTTP client has been replaced with libcurl
* symbolic links in the music directory can be disabled; the default
  is to ignore symlinks pointing outside the music directory

ver 0.13.0 (2007/5/28)
* New JACK audio output
* Support for "file" as an alternative to "filename" in search, find, and list
* FLAC 1.1.3 API support
* New playlistadd command for adding to stored playlists
* New playlistclear command for clearing stored playlists
* Fix a bug where "find any" and "list <type> any" wouldn't return any results
* Make "list any" return an error instead of no results and an OK
* New gapless_mp3_playback option to disable gapless MP3 playback
* Support for seeking HTTP streams
* Zeroconf support using Avahi
* libsamplerate support for high quality audio resampling
* ID3v2 "Original Artist/Performer" tag support
* New playlistsearch command for searching the playlist (similar to "search")
* New playlistfind command for finding songs in the playlist (similar to "find")
* libmikmod 3.2.0 beta support
* New tagtypes command for retrieving a list of available tag types
* Fix a bug where no ACK was returned if loading a playlist failed
* Fix a bug where db_update in stats would be 0 after initial database creation
* New count command for getting stats on found songs (similar to "find")
* New playlistmove command for moving songs in stored playlists
* New playlistdelete command for deleting songs from stored playlists
* New rename command for renaming stored playlists
* Increased default buffer_before_play from 0% to 10% to prevent skipping
* Lots of bug fixes, cleaned up code, and performance improvements

ver 0.12.2 (2007/3/20)
* Fix a bug where clients could cause MPD to segfault

ver 0.12.1 (2006/10/10)
* Fix segfault when scanning an MP3 that has a Xing tag with 0 frames
* Fix segfault when there's no audio output specified and one can't be detected
* Fix handling of escaping in quotes
* Allow a quality of -1 to be specified for shout outputs
* A few minor cleanups

ver 0.12.0 (2006/9/22)
* New audio output code which supports:
  * A plugin-like architecture
  * Non-libao ("native") outputs:
    * ALSA
    * OSS
    * OS X
    * Media MVP
    * PulseAudio
    * Shout (Icecast or Shoutcast)
  * Playing through multiple outputs at once
  * Enabling/disabling outputs while MPD is running
  * Saving output state (enabled/disabled) to the state_file
* OggFLAC support
* Musepack support
* Gapless MP3 playback
* MP3 ReplayGain support (using ID3v2 tags only)
* Support for MP2 files if MP3 support is enabled
* Composer, Performer, Comment, and Disc metadata support
* New outputs command for listing available audio outputs
* New enableoutput and disableoutput commands for enabling/disabling outputs
* New plchangesposid command for a stripped down version of plchanges
* New addid command for adding to the playlist and returning a song ID
* New commands and notcommands commands for checking available commands
* Can now specify any supported metadata type or "any" in search, find, and list
* New volume_normalization parameter for enabling Audio Compress normalization
* New metadata_to_use parameter for choosing supported metadata types
* New pid_file parameter for saving the MPD process ID to the specified file
* The db_file parameter is now required
* The port parameter is now optional (defaults to 6600)
* Can specify bind_to_address multiple times
* New --kill argument for killing MPD if pid_file is specified
* Removed --update-db argument (use the update function in your client instead)
* New mpdconf.example
* New mpd.conf man page 
* Removed bundled libmad and libid3tag
* Lots of bug fixes, cleaned up code, and performance improvements

ver 0.11.5 (2004/11/1)
1) New id3v1_encoding config option to configure the id3v1 tag encoding (patch
from dottedmag)
2) Strip '\r' from m3u playlists (thank you windows)
3) Use random() instead of rand() for playlist randomizing
4) Fix a bug trying skipping some commented lines in m3u playlist files
5) Fix a bug when fetching metadata from streams that may cause certain
weirdnesses
6) Fix a bug where replaygain preamp was used on files w/o replaygain tags
7) Fix a busy loop when trying to prebuffer a nonexistant or missing stream
8) Fix a bug in forgetting to remove leading ' ' in content-type for http
streams
9) Check for ice-name in http headers
10) Be sure the strip all '\n' chars in tags
11) Set $HOME env variable when setuid'ing, this should fix the /root/.mcop
errors triggered by arts/libao

ver 0.11.4 (2004/7/26)
1) Fixed a segfault when decoding mp3's with corrupt id3v2 tags
2) Fixed a memory leak when encountering id3v2 tags in mp3 decoder

ver 0.11.3 (2004/7/21)
1) Add support for http authentication for streams
2) Added replaygain pre-amp support
3) Better error handling for fread() in inputStream_file
4) Fixed a bug so that when a freeAllInterfaces is called, it sets
max_interface_connections to 0.  This prevents potential segfaults and other
nastiness for forked processes, like the player and update-er (do to
interfacePrintWithFD()).
5) Allow blockingWrite() to handle errors more gracefully (for example, if the
disc is full, and thus the write() fails or can't be completed, we just skip
this write() and continue, instead of getting stuck in an infinite loop until
the write() becomes successful)
6) Updated mpdconf.example from sbh/avuton
7) If "user" is specified, then convert ~ in paths to the user's home path
specified by "user" config paramter (not the actual current user running mpd).

ver 0.11.2 (2004/7/5) 
1) Work around in computing total time for mp3's whose first valid mpeg frame is
not layer III
2) Fix mp3 and mp4 decoders when seeking past the end of the file
3) Fix replaygain for flac and vorbis
4) Fix memory leaks in flac decoder (from normalperson)
5) Fix Several other bugs in playlist.c and directory.c (from normalperson)

ver 0.11.1 (2004/6/24)
1) Fix a bug that caused "popping" at the beginning of mp3's
2) Fix playlistid command
3) Fix move commands so they don't mess up the song id's
4) Added support for HTTP Proxy
5) Detect and skip recursive links in the music directory
6) Fix addPathToDB() so updating on a specific path doesn't exist correctly adds
the parent directories to the DB

ver 0.11.0 (2004/6/18)
1) Support for playing mp3 and Ogg Vorbis streams
2) Non-blocking Update
3) Replaygain support for Ogg Vorbis and FLAC (by Eric Moore aka AliasMrJones)
4) audio_output_format option that allows for all audio output to be converted
to a format compatible with any sound card
5) Own routines for to always support UTF-8 <-> ISO-8859-1 conversion
6) Added "Id" and "Pos" metadata for songs in playlist
7) Added commands: plchanges, currentsong, playid, seekid, playlistid, moveid,
swapid, deleteid
8) UTF-8 validation of all tags
9) Update specific files/directories (for fast, incremental updating)
10) Added ACK error codes
11) Mod file support
12) Added command_list_ok_begin
13) Play after stop resumes from last position in the playlist
14) Play while pause resumes playback
15) Better signal handling by mackstann
16) Cleanup decoder interface (now called InputPlugins)
17) --create-db no long starts the daemon
18) --no-daemon outputs to log files
19) --stdout sends output to stdout/stderr
20) Default port is now 6600
21) Lots of other cleanups and Bugfixes

ver 0.10.4 (2004/5/26)
1) Fix configure problems on OpenBSD with langinfo and iconv
2) Fix an infinte loop when writing to an interface and it has expired
3) Fix a segfault in decoding flac's
4) Ingore CRC stuff in mp3's since some encoders did not compute the CRC
correctly
5) Fix a segfault in processing faulty mp4 metadata

ver 0.10.3 (2004/4/2)
1) Fix a segfault when a blanck line is sent from a client
2) Fix for loading playlists on platforms where char is unsigned
3) When pausing, release audio device after we say pause is successful (this
makes pause appear to not lag)
4) When returning errors for unknown types by player, be sure to copy the
filename
5) add --disable-alsa for disabling alsa mixer support
6) Use select() for a portable usleep()
7) For alsa mixer, default to "Master' element, not first element

ver 0.10.2 (2004/3/25)
1) Add suport for AAC
2) Substitute '\n' with ' ' in tag info
3) Remove empty directories from db
4) Resume from current position in song when using state file
5) Pause now closes the music device, and reopens it on resuming
6) Fix unnecessary big endian byte swapping
7) If locale is "C" or "POSIX", then use ISO-8859-1 as the fs charset
8) Fix a bug where alsa mixer wasn't detecting volume changes
9) For alsa and software mixer, show volume to be the same as it was set (even
if its not the exact volume)
10) Report bitrate for wave files
11) Compute song length of CBR mp3's more accurately

ver 0.10.1 (2004/3/7)
1) Check to see if we need to add "-lm" when linking mpd
2) Fix issues with skipping bad frames in an mp3 (this way we get the correct
samplerate and such)
3) Fix crossfading bug with ogg's
4) Updated libmad and libid3tag included w/ source to 0.15.1b

ver 0.10.0 (2004/3/3)
1) Use UTF-8 for all client communications
2) Crossfading support
3) Password Authentication (all in plaintext)
4) Software mixer
5) Buffer Size is configurable
6) Reduced Memory consumption (use directory tree for search and find)
7) Bitrate support for Flac
8) setvol command (deprecates volume command)
9) add command takes directories
10) Path's in config file now work with ~
11) Add samplerate,bits, and channels to status
12) Reenable playTime in stats display
13) Fix a segfault when doing: add ""
14) Fix a segfault with flac vorbis comments simply being "="
15) Fix a segfault/bug in queueNextSong with repeat+random
16) Fix a bug, where one process may segfault, and cause more processes to spawn
w/o killing ones that lost their parent.
17) Fix a bug when the OSS device was unable to fetch the current volume,
it would close the device (when it maybe previously closed by the exact same
code)
18) command.c cleanup by mackstann
19) directory.c and command.c cleanup by tw-nym

ver 0.9.4 (2004/1/21)
1) Fix a bug where updated tag info wasn't being detected
2) Set the default audio write size to 1024 bytes (should decrease cpu load a
bit on some machines).
3) Make audio write size configurable via "audio_write_size" config option
4) Tweak output buffer size for connections by detecting the kernel output
buffer size.

ver 0.9.3 (2003/10/31)
1) Store total time/length of songs in db and display in *info commands
2) Display instantaneous bitrate in status command
3) Add Wave Support using libaudiofile (Patch from normalperson)
4) Command code cleanup (Patch from tw-nym)
5) Optimize listing of playlists (10-100x faster)
6) Optimize interface output (write in 4kB chunks instead of on every '\n')
7) Fix bug that prevented rm command from working
8) Fix bug where deleting current song skips the next song
9) Use iconv to convert vorbis comments from UTF-8 to Latin1

ver 0.9.2 (2003/10/6)
1) Fix FreeBSD Compilation Problems
2) Fix bug in move command
3) Add mixer_control options to configure which mixer control/device mpd
controls
4) Randomize on play -1
5) Fix a bug in toggling repeat off and at the end of the playlist

ver 0.9.1 (2003/9/30)
1) Fix a statement in the middle of declarations in listen.c, causes error for
gcc 2.7

ver 0.9.0 (2003/9/30)
1) Random play mode
2) Alsa Mixer Support
3) Save and Restore "state"
4) Default config file locations (.mpdconf and /etc/mpd.conf)
5) Make db file locations configurable
6) Move songs around in the playlist
7) Gapless playback
8) Use Xing tags for mp3's
9) Remove stop_on_error
10) Seeking support
11) Playlists can be loaded and deleted from subdirectories
12) Complete rewrite of player layer (fork()'s only once, opens and closes
audio device as needed).
13) Eliminate use and dependence of SIGIO
14) IPv6 support
15) Solaris compilations fixes
16) Support for different log levels
17) Timestamps for log entries
18) "user" config parameter for setuid (patch from Nagilum)
19) Other misc features and bug fixes

ver 0.8.7 (2003/9/3)
1) Fix a memory leak.  When closing a interface, was called close() on the fd
instead of calling fclose() on the fp that was opened with fdopen().

ver 0.8.6 (2003/8/25)
1) Fix a memory leak when a buffered existed, and a connection was unexpectedly
closed, and i wasn't free'ing the buffer apropriatly.

ver 0.8.5 (2003/8/17)
1) Fix a bug where an extra end of line is returned when attempting to play a
non existing file.  This causes parsing errors for clients.

ver 0.8.4 (2003/8/13)
1) Fix a bug where garbage is returned with errors in "list" command

ver 0.8.3 (2003/8/12) 
1) Fix a compilation error on older linux systems
2) Fix a bug in searching by title
3) Add "list" command
4) Add config options for specifying libao driver/plugin and options
5) Add config option to specify which address to bind to
6) Add support for loading and saving absolute pathnames in saved playlists
7) Playlist no longer creates duplicate entries for song data (more me
efficient)
8) Songs deleted from the db are now removed for the playlist as well

ver 0.8.2 (2003/7/22)
1) Increased the connection que for listen() from 0 to 5
2) Cleanup configure makefiles so that mpd uses MPD_LIBS and MPD_CFLAGS
rather than LIBS and CFLAGS
3) Put a cap on the number of commands per command list
4) Put a cap on the maximum number of buffered output lines
5) Get rid of TIME_WAIT/EADDRINUSE socket problem
6) Use asynchronious IO (i.e. trigger SIGIO instead so we can sleep in
select() calls longer)

ver 0.8.1 (2003/7/11)
1) FreeBSD fixes
2) Fix for rare segfault when updating
3) Fix bug where client was being hungup on when done playing current song
4) Fix bug when playing flac's where it incorrectly reports an error
5) Make stop playlist on error configurable
6) Configure checks for installed libmad and libid3tag and uses those if found
7) Use buffer->finished in *_decode's instead of depending on catching signals

ver 0.8.0 (2003/7/6)
1) Flac support
2) Make playlist max length configurable
3) New backward compatible status (backward compatible for 0.8.0 on)
4) listall command now can take a directory as an argument
5) Buffer rewritten to use shared memory instead of sockets
6) Playlist adding done using db
7) Add sort to list, and use binary search for finding
8) New "stats" command
9) Command list (for faster adding of large batches of files)
10) Add buffered chunks before play
11) Useful error reporting to clients (part of status command)
12) Use libid3tag for reading id3 tags (more stable)
13) Non-blocking output to clients
14) Fix bug when removing items from directory
15) Fix bug when playing mono mp3's
16) Fix bug when attempting to delete files when using samba
17) Lots of other bug fixes I can't remember

ver 0.7.0 (2003/6/20)
1) use mad instead of mpg123 for mp3 decoding
2) volume support
3) repeate playlist support
4) use autoconf/automake (i.e. "configure")
5) configurable max connections

ver 0.6.2 (2003/6/11)
1) Buffer support for ogg
2) new config file options: "connection_timeout" and "mpg123_ignore_junk"
3) new commands: "next", "previous", and "listall"
Thanks to Niklas Hofer for "next" and "previous" patches!
4) Search by filename
5) bug fix for pause when playing mp3's

ver 0.6.1 (2003/5/29)
1) Add conf file support
2) Fix a bug when doing mp3stop (do wait3(NULL,WNOHANG|WUNTRACED,NULL))
3) Fix a bug when fork'ing, fflush file buffers before forking so the
child doesn't print the same stuff in the buffer.

ver 0.6.0 (2003/5/25)
1) Add ogg vorbis support
2) Fix two bugs relating to tables, one for search by title, and one where we
freed the tables before directories, causing a segfault
3) The info command has been removed.

ver 0.5.0-0.5.2
Initial release(s).  Support for MP3 via mpg123<|MERGE_RESOLUTION|>--- conflicted
+++ resolved
@@ -1,4 +1,3 @@
-<<<<<<< HEAD
 ver 0.22 (not yet released)
 * protocol
   - "findadd"/"searchadd"/"searchaddpl" support the "sort" and
@@ -10,10 +9,9 @@
 * filter
   - ffmpeg: new plugin based on FFmpeg's libavfilter library
   - hdcd: new plugin based on FFmpeg's "af_hdcd" for HDCD playback
-=======
+
 ver 0.21.10 (not yet released)
 * fix crash bug (0.21.9 regression)
->>>>>>> 304d45b5
 
 ver 0.21.9 (2019/05/20)
 * input
