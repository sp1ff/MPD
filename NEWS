--- conflicted
+++ resolved
@@ -1,4 +1,3 @@
-<<<<<<< HEAD
 ver 0.20 (not yet released)
 * protocol
   - "commands" returns playlist commands only if playlist_directory configured
@@ -12,11 +11,10 @@
   - null: new plugin
 * reset song priority on playback
 * remove dependency on GLib
-=======
+
 ver 0.19.7 (not yet released)
 * playlist
   - don't skip non-existent songs in "listplaylist"
->>>>>>> 0cfd4fff
 
 ver 0.19.6 (2014/12/08)
 * decoder
