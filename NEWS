--- conflicted
+++ resolved
@@ -1,4 +1,3 @@
-<<<<<<< HEAD
 ver 0.22 (not yet released)
 * protocol
   - "findadd"/"searchadd"/"searchaddpl" support the "sort" and
@@ -40,7 +39,7 @@
 * lower the real-time priority from 50 to 40
 * switch to C++17
   - GCC 7 or clang 4 (or newer) recommended
-=======
+
 ver 0.21.25 (not yet released)
 * protocol:
   - fix crash when using "rangeid" while playing
@@ -49,7 +48,6 @@
   - smbclient: don't send credentials to MPD clients
 * Windows/Android:
   - fix Boost detection after breaking change in Meson 0.54
->>>>>>> ca705e1e
 
 ver 0.21.24 (2020/06/10)
 * protocol
