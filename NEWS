<<<<<<< HEAD
ver 0.24 (not yet released)
* protocol
  - new command "searchcount" (case-insensitive "count")
  - "playlistfind"/"playlistsearch" have "sort" and "window" parameters
  - "save" can append to or replace an existing playlist
  - filter "prio" (for "playlistfind"/"playlistsearch")
  - limit "player" idle events to the current partition
  - operator "starts_with"
  - show PCRE support in "config" response
  - apply Unicode normalization to case-insensitive filter expressions
* archive
  - add option to disable archive plugins in mpd.conf
* input
  - curl: add "connect_timeout" configuration
* decoder
  - hybrid_dsd: remove
  - opus: implement bitrate calculation
  - wavpack: require libwavpack version 5
* player
  - add option "mixramp_analyzer" to scan MixRamp tags on-the-fly
  - "one-shot" consume mode
* tags
  - new tags "TitleSort", "Mood"
* switch to C++20
  - GCC 10 or clang 11 (or newer) recommended
* static partition configuration
* remove Haiku support
* require libfmt 7 or later
=======
ver 0.23.12 (not yet released)
* tags
  - fix crash bug due to race condition
>>>>>>> e1d641f6

ver 0.23.11 (2022/11/28)
* database
  - simple: move default database to ~/.cache/mpd/db from ~/.cache/mpd.db
  - simple: default "cache_directory" to ~/.cache/mpd/mounts
* macOS: fix build failure "no archive members specified"
* Windows
  - fix crash bug (stack buffer overflow) after I/O errors
  - fix path traversal bug because backslash was allowed in playlist names
* Android/Windows
  - update OpenSSL to 3.0.7
  - re-enable CURL's verbose error strings

ver 0.23.10 (2022/10/14)
* storage
  - curl: fix file time stamps
* decoder
  - ffmpeg: fix libfmt 9 compiler warning
* encoder
  - flac: fix failure when libFLAC is built without Ogg support
* output
  - alsa: fix crash bug
* Windows
  - log to stdout by default, don't require "log_file" setting

ver 0.23.9 (2022/08/18)
* input
  - cdio_paranoia: add options "mode" and "skip"
* decoder
  - ffmpeg: support FFmpeg 5.1
* filter
  - replay gain: fix delayed volume display with handler=mixer
* output
  - pipewire: set app icon
* fix bogus volume levels with multiple partitions
* improve iconv detection
* macOS: fix macOS 10 build problem (0.23.8 regression)
* Android
  - load mpd.conf from app data directory

ver 0.23.8 (2022/07/09)
* storage
  - curl: fix crash if web server does not understand WebDAV
* input
  - cdio_paranoia: fix crash if no drive was found
  - cdio_paranoia: faster cancellation
  - cdio_paranoia: don't scan for replay gain tags
  - pipewire: fix playback of very short tracks
  - pipewire: drop all buffers before manual song change
  - pipewire: fix stuttering after manual song change
  - snapcast: fix busy loop while paused
  - snapcast: fix stuttering after resuming playback
* mixer
  - better error messages
  - alsa: fix setting volume before playback starts
  - pipewire: fix crash bug
  - pipewire: fix volume change events with PipeWire 0.3.53
  - pipewire: don't force initial volume=100%
* support libfmt 9

ver 0.23.7 (2022/05/09)
* database
  - upnp: support pupnp 1.14
* decoder
  - ffmpeg: fix HLS seeking
  - opus: fix missing song length on high-latency files
* output
  - shout: require at least libshout 2.4.0
* mixer
  - pipewire: fix volume restore
  - software: update volume of disabled outputs
* support libiconv

ver 0.23.6 (2022/03/14)
* protocol
  - support filename "cover.webp" for "albumart" command
  - support "readcomments" and "readpicture" on CUE tracks
* decoder
  - ffmpeg: fix end-of-file check (update stuck at empty files)
  - opus: fix "readpicture" on Opus files
* output
  - pipewire: fix crash bug if setting volume before playback starts
  - wasapi: fix resume after pause

ver 0.23.5 (2021/12/01)
* protocol
  - support relative offsets for "searchadd"
  - fix "searchaddpl" bug (bogus error "Bad position")
* database
  - upnp: fix crash bug
* tags
  - fix MixRamp support
* migrate to PCRE2
* GCC 12 build fixes

ver 0.23.4 (2021/11/11)
* protocol
  - add optional position parameter to "searchaddpl"
* decoder
  - ffmpeg: support libavcodec 59
* output
  - alsa: add option "thesycon_dsd_workaround" to work around device bug
* fix crash on debug builds if startup fails
* systemd
  - remove "RuntimeDirectory" directive because it caused problems
  - ignore the "pid_file" setting if started as systemd service
* Windows
  - enable the "openmpt" decoder plugin

ver 0.23.3 (2021/10/31)
* protocol
  - add optional position parameter to "add" and "playlistadd"
  - allow range in "playlistdelete"
* database
  - fix scanning files with question mark in the name
  - inotify: fix use-after-free bug
* output
  - alsa: add option "stop_dsd_silence" to work around DSD DAC noise
* macOS: fix libfmt related build failure
* systemd: add "RuntimeDirectory" directive

ver 0.23.2 (2021/10/22)
* protocol
  - fix "albumart" timeout bug
* input
  - nfs: fix playback bug
* output
  - pipewire: send artist and title to PipeWire
  - pipewire: DSD support
* neighbor
  - mention failed plugin name in error message
* player
  - fix cross-fade regression
* fix crash with libfmt versions older than 7

ver 0.23.1 (2021/10/19)
* protocol
  - use decimal notation instead of scientific notation
  - "load" supports relative positions
* output
  - emit "mixer" idle event when replay gain changes volume
  - pipewire: emit "mixer" idle events on external volume change
  - pipewire: attempt to change the graph sample rate
  - snapcast: fix time stamp bug which caused "Failed to get chunk"
* fix libfmt linker problems
* fix broken password authentication

ver 0.23 (2021/10/14)
* protocol
  - new command "getvol"
  - show the audio format in "playlistinfo"
  - support "listfiles" with arbitrary storage plugins
  - support relative positions in "addid"
  - fix relative positions in "move" and "moveid"
  - add "position" parameter to "findadd" and "searchadd"
  - add position parameter to "load"
* database
  - proxy: require MPD 0.20 or later
  - proxy: require libmpdclient 2.11 or later
  - proxy: split search into chunks to avoid exceeding the output buffer
  - simple: add option to hide CUE target songs
  - upnp: support libnpupnp instead of libupnp
* archive
  - zzip, iso9660: ignore file names which are invalid UTF-8
* decoder
  - openmpt: new plugin
  - wavpack: fix WVC file support
* player
  - do not cross-fade songs shorter than 20 seconds
* output
  - oss: support DSD over PCM
  - pipewire: new plugin
  - snapcast: new plugin
* tags
  - new tags "ComposerSort", "Ensemble", "Movement", "MovementNumber", and "Location"
* split permission "player" from "control"
* add option "host_permissions"
* new build-time dependency: libfmt

ver 0.22.11 (2021/08/24)
* protocol
  - fix "albumart" crash
* filter
  - ffmpeg: pass "channel_layout" instead of "channels" to buffersrc
  - ffmpeg: fix "av_buffersink_get_frame() failed: Resource temporarily unavailable"
  - ffmpeg: support double-precision samples (by converting to single precision)
* Android
  - build with NDK r23
  - playlist_directory defaults to "/sdcard/Android/data/org.musicpd/files/playlists"

ver 0.22.10 (2021/08/06)
* protocol
  - support "albumart" for virtual tracks in CUE sheets
* database
  - simple: fix crash bug
  - simple: fix absolute paths in CUE "as_directory" entries
  - simple: prune CUE entries from database for non-existent songs
* input
  - curl: fix crash bug after stream with Icy metadata was closed by peer
  - tidal: remove defunct unmaintained plugin
* tags
  - fix crash caused by bug in TagBuilder and a few potential reference leaks
* output
  - httpd: fix missing tag after seeking into a new song
  - oss: fix channel order of multi-channel files
* mixer
  - alsa: fix yet more rounding errors

ver 0.22.9 (2021/06/23)
* database
  - simple: load all .mpdignore files of all parent directories
* tags
  - fix "readcomments" and "readpicture" on remote files with ID3 tags
* decoder
  - ffmpeg: support the tags "sort_album", "album-sort", "artist-sort"
  - ffmpeg: fix build failure with FFmpeg 3.4
* Android
  - fix auto-start on boot in Android 8 or later
* Windows
  - fix build failure with SQLite

ver 0.22.8 (2021/05/22)
* fix crash bug in "albumart" command (0.22.7 regression)

ver 0.22.7 (2021/05/19)
* protocol
  - don't use glibc extension to parse time stamps
  - optimize the "albumart" command
* input
  - curl: send user/password in the first request, save one roundtrip
* decoder
  - ffmpeg: fix build problem with FFmpeg 3.4
  - gme: support RSN files
* storage
  - curl: don't use glibc extension
* database
  - simple: fix database corruption bug
* output
  - fix crash when pausing with multiple partitions
  - jack: enable on Windows
  - httpd: send header "Access-Control-Allow-Origin: *"
  - wasapi: add algorithm for finding usable audio format
  - wasapi: use default device only if none was configured
  - wasapi: add DoP support

ver 0.22.6 (2021/02/16)
* fix missing tags on songs in queue

ver 0.22.5 (2021/02/15)
* protocol
  - error for malformed ranges instead of ignoring silently
  - better error message for open-ended range with "move"
* database
  - simple: fix missing CUE sheet metadata in "addid" command
* tags
  - id: translate TPE3 to Conductor, not Performer
* archive
  - iso9660: another fix for unaligned reads
* output
  - httpd: error handling on Windows improved
  - pulse: fix deadlock with "always_on"
* Windows:
  - enable https:// support (via Schannel)
* Android
  - work around "Permission denied" on mpd.conf

ver 0.22.4 (2021/01/21)
* protocol
  - add command "binarylimit" to allow larger chunk sizes
  - fix "readpicture" on 32 bit machines
  - show duration and tags of songs in virtual playlist (CUE) folders
* storage
  - curl: fix several WebDAV protocol bugs
* decoder
  - dsdiff: apply padding to odd-sized chunks
* filter
  - ffmpeg: detect the output sample format
* output
  - moveoutput: fix always_on and tag lost on move
* Android
  - enable https:// support (via OpenSSL)

ver 0.22.3 (2020/11/06)
* playlist
  - add option "as_directory", making CUE file expansion optional
* storage
  - curl: fix crash bug
* filter
  - fix garbage after "Audio format not supported by filter" message
  - ffmpeg: support planar output
  - ffmpeg: support sample formats other than 16 bit

ver 0.22.2 (2020/10/28)
* database
  - simple: purge songs and virtual directories for unavailable plugins
    on update
* input
  - qobuz/tidal: fix protocol errors due to newlines in error messages
  - smbclient: disable by default due to libsmbclient crash bug
* playlist
  - soundcloud: fix protocol errors due to newlines in error messages
* state_file: save on shutdown

ver 0.22.1 (2020/10/17)
* decoder
  - opus: apply the OpusHead output gain even if there is no EBU R128 tag
  - opus: fix track/album ReplayGain fallback
* output
  - alsa: don't deadlock when the ALSA driver is buggy
  - jack, pulse: reduce the delay when stopping or pausing playback
* playlist
  - cue: fix two crash bugs
* state_file: fix the state_file_interval setting

ver 0.22 (2020/09/23)
* protocol
  - "findadd"/"searchadd"/"searchaddpl" support the "sort" and
    "window" parameters
  - add command "readpicture" to download embedded pictures
  - command "moveoutput" moves an output between partitions
  - command "delpartition" deletes a partition
  - show partition name in "status" response
* tags
  - new tags "Grouping" (for ID3 "TIT1"), "Work" and "Conductor"
* input
  - curl: support "charset" parameter in URI fragment
  - ffmpeg: allow partial reads
  - io_uring: new plugin for local files on Linux (using liburing)
  - smbclient: close unused SMB/CIFS connections
* database
  - upnp: drop support for libupnp versions older than 1.8
* playlist
  - cue: integrate contents in database
* decoder
  - ffmpeg: support RTSP
  - mad: remove option "gapless", always do gapless
  - sidplay: add option "default_genre"
  - sidplay: map SID name field to "Album" tag
  - sidplay: add support for new song length format with libsidplayfp 2.0
  - vorbis, opus: improve seeking accuracy
* playlist
  - flac: support reading CUE sheets from remote FLAC files
* filter
  - ffmpeg: new plugin based on FFmpeg's libavfilter library
  - hdcd: new plugin based on FFmpeg's "af_hdcd" for HDCD playback
  - volume: convert S16 to S24 to preserve quality and reduce dithering noise
  - dsd: add integer-only DSD to PCM converter
* output
  - jack: add option "auto_destination_ports"
  - jack: report error details
  - pulse: add option "media_role"
  - solaris: support S8 and S32
* lower the real-time priority from 50 to 40
* switch to C++17
  - GCC 8 or clang 5 (or newer) recommended

ver 0.21.26 (2020/09/21)
* database
  - inotify: obey ".mpdignore" files
* output
  - osx: fix crash bug
  - sles: support floating point samples
* archive
  - bzip2: fix crash on corrupt bzip2 file
  - bzip2: flush output at end of input file
  - iso9660: fix unaligned reads
  - iso9660: support seeking
  - zzip: fix crash on corrupt ZIP file
* decoder
  - ffmpeg: remove "rtsp://" from the list of supported protocols
  - ffmpeg: add "hls+http://" to the list of supported protocols
  - opus: support the gain value from the Opus header
  - sndfile: fix lost samples at end of file
* fix "single" mode bug after resuming playback
* the default log_level is "default", not "info"

ver 0.21.25 (2020/07/06)
* protocol:
  - fix crash when using "rangeid" while playing
* database
  - simple: automatically scan new mounts
  - upnp: fix compatibility with Plex DLNA
* storage
  - fix disappearing mounts after mounting twice
  - udisks: fix reading ".mpdignore"
* input
  - file: detect premature end of file
  - smbclient: don't send credentials to MPD clients
* decoder
  - opus: apply pre-skip and end trimming
  - opus: fix memory leak
  - opus: fix crash bug
  - vorbis: fix crash bug
* output
  - osx: improve sample rate selection
  - osx: fix noise while stopping
* neighbor
  - upnp: fix crash during shutdown
* Windows/Android:
  - fix Boost detection after breaking change in Meson 0.54

ver 0.21.24 (2020/06/10)
* protocol
  - "tagtypes" requires no permissions
* database
  - simple: fix crash when mounting twice
* decoder
  - modplug: fix Windows build failure
  - wildmidi: attempt to detect WildMidi using pkg-config
  - wildmidi: fix Windows build failure
* player
  - don't restart current song if seeking beyond end
* Android
  - enable the decoder plugins GME, ModPlug and WildMidi
  - fix build failure with Android NDK r21
* Windows
  - fix stream playback
  - enable the decoder plugins GME, ModPlug and WildMidi
  - work around Meson bug breaking the Windows build with GCC 10
* fix unit test failure

ver 0.21.23 (2020/04/23)
* protocol
  - add tag fallback for AlbumSort
* storage
  - curl: fix corrupt "href" values in the presence of XML entities
  - curl: unescape "href" values
* input
  - nfs: fix crash bug
  - nfs: fix freeze bug on reconnect
* decoder
  - gme: adapt to API change in the upcoming version 0.7.0
* output
  - alsa: implement channel mapping for 5.0 and 7.0
* player
  - drain outputs at end of song in "single" mode
* Windows
  - fix case insensitive search

ver 0.21.22 (2020/04/02)
* database
  - simple: optimize startup
* input
  - curl: fix streaming errors on Android
* playlist
  - rss: support MIME type application/xml
* mixer
  - android: new mixer plugin for "sles" output
* Android
  - TV support
* Windows
  - fix time zone offset check
* fix build failures with uClibc-ng

ver 0.21.21 (2020/03/19)
* configuration
  - fix bug in "metadata_to_use" setting
* playlist
  - asx, xspf: fix corrupt tags in the presence of XML entities
* archive
  - iso9660: skip empty file names to work around libcdio bug
* decoder
  - gme: ignore empty tags
* output
  - solaris: port to NetBSD
* raise default "max_connections" value to 100

ver 0.21.20 (2020/02/16)
* decoder
  - audiofile, ffmpeg, sndfile: handle MIME type "audio/wav"
  - ffmpeg: fix playback of AIFF and TTA
  - vorbis, opus: fix seeking in small files
* fix backwards seeking on ARM (and other non-x86 CPUs)

ver 0.21.19 (2020/01/17)
* configuration
  - allow overriding top-level settings in includes
* output
  - pulse: obey Pulse's maximum sample rate (fixes DSD128 playback)
* fix build failure with clang 10
* fix build failure with Android NDK r20

ver 0.21.18 (2019/12/24)
* protocol
  - work around Mac OS X bug in the ISO 8601 parser
* output
  - alsa: fix hang bug with ALSA "null" outputs
* storage
  - curl: fix crash bug
* drop support for CURL versions older than 7.32.0
* reduce unnecessary CPU wakeups

ver 0.21.17 (2019/12/16)
* protocol
  - relax the ISO 8601 parser: allow omitting field separators, the
    time of day and the "Z" suffix
* archive
  - zzip: improve error reporting
* outputs
  - jack: mark ports as terminal
  - shout: declare metadata as UTF-8
* fix build failure with -Ddatabase=false

ver 0.21.16 (2019/10/16)
* queue
  - fix relative destination offset when moving a range
* storage
  - curl: request the "resourcetype" property to fix database update
  - curl: URL-encode more paths
  - curl: follow redirects for collections without trailing slash
* update
  - fix crash when music_directory is not a directory
* fix build with iconv() instead of ICU

ver 0.21.15 (2019/09/25)
* decoder
  - dsdiff, dsf: fix displayed bit rate
  - mpcdec: fix bogus ReplayGain values
* output
  - solaris: fix build with glibc 2.30

ver 0.21.14 (2019/08/21)
* decoder
  - sidplay: show track durations in database
  - sidplay: convert tag values from Windows-1252 charset
  - sidplay: strip text from "Date" tag
* player
  - fix crash after song change
  - fix seek position after restarting the decoder
* protocol
  - include command name in error responses

ver 0.21.13 (2019/08/06)
* input
  - cdio_paranoia: require libcdio-paranoia 10.2+0.93+1
* decoder
  - mad: fix crackling sound (0.21.12 regression)
* output
  - jack: improved Windows compatibility

ver 0.21.12 (2019/08/03)
* decoder
  - mad: update bit rate after seeking
  - mad: fix several bugs preventing the plugin from decoding the last frame
  - opus: ignore case in replay gain tag names
  - opus, vorbis: decode the "end of stream" packet
* output
  - jack: fix mono-to-stereo conversion
* player
  - don't restart unseekable song after failed seek attempt
* Windows
  - support backslash in relative URIs loaded from playlists

ver 0.21.11 (2019/07/03)
* input
  - tidal: deprecated because Tidal has changed the protocol
* decoder
  - wildmidi: log error if library initialization fails
* output
  - alsa: fix busy loop while draining
  - alsa: fix missing drain call
  - alsa: improve xrun-avoiding silence generator
  - alsa: log when generating silence due to slow decoder
  - alsa, osx: fix distortions with DSD_U32 and DoP on 32 bit CPUs
* protocol
  - fix "list" with multiple "group" levels

ver 0.21.10 (2019/06/05)
* decoder
  - opus: fix duplicate tags
* output
  - httpd: reject some well-known URIs
* fix crash bug (0.21.9 regression)

ver 0.21.9 (2019/05/20)
* input
  - buffer: fix deadlock bug
* Android
  - fix crash on ARMv7
  - request storage permission on Android 6+
* fix spurious "single" mode bug

ver 0.21.8 (2019/04/23)
* input
  - smbclient: download to buffer instead of throttling transfer
* output
  - httpd: add missing mutex lock
  - httpd: fix use-after-free bug
* playlist
  - soundcloud: fix "Unsupported URI scheme" (0.21.6 regression)
* fix Bonjour bug
* fix build failure with GCC 9
* fix build failure with -Ddatabase=false
* systemd: add user socket unit
* doc: "list file" is deprecated

ver 0.21.7 (2019/04/03)
* input
  - qobuz/tidal: scan tags when loading a playlist
* require Meson 0.49.0 for native libgcrypt-config support
* fix build failure with -Dlocal_socket=false
* Haiku
  - fix build
  - add version info

ver 0.21.6 (2019/03/17)
* protocol
  - allow loading playlists specified as absolute filesystem paths
  - fix negated filter expressions with multiple tag values
  - fix "list" with filter expression
  - omit empty playlist names in "listplaylists"
* input
  - cdio_paranoia: fix build failure due to missing #include
* decoder
  - opus: fix replay gain when there are no other tags
  - opus: fix seeking to beginning of song
  - vorbis: fix Tremor conflict resulting in crash
* output
  - pulse: work around error with unusual channel count
  - osx: fix build failure
* playlist
  - flac: fix use-after-free bug
* support abstract sockets on Linux
* Windows
  - remove the unused libwinpthread-1.dll dependency
* Android
  - enable SLES power saving mode

ver 0.21.5 (2019/02/22)
* protocol
  - fix deadlock in "albumart" command
  - fix "tagtypes disable" command
* database
  - simple: fix assertion failure
  - fix assertion failures with mount points
* storage
  - udisks: fix "AlreadyMounted" error
  - udisks: use relative path from mount URI
  - fix memory leak
* input
  - buffer: fix crash bug when playing remote WAV file
* tags
  - ape: map "Album Artist"
* output
  - shout: add support for TLS
* mixer
  - pulse: add "scale_volume" setting

ver 0.21.4 (2019/01/04)
* database
  - inotify: fix crash bug "terminate called after throwing ..."
  - upnp: implement "list ... group"
* output
  - httpd: declare protocol "HTTP/1.1" instead of "ICY"
* remove libwrap support
* Windows
  - fix "Failed to accept connection: unknown error"
* fix Haiku build

ver 0.21.3 (2018/11/16)
* output
  - alsa: fix crash bug
  - alsa: fix stuttering at start of playback
  - alsa: fix discarded samples at end of song
  - alsa: clear error after reopening device
* log: default to journal if MPD was started as systemd service

ver 0.21.2 (2018/11/12)
* protocol
  - operator "=~" matches a regular expression
  - operator "contains" matches substrings
* decoder
  - ffmpeg: require FFmpeg 3.1 or later
  - ffmpeg: fix broken sound with certain codecs
* output
  - alsa: fix high CPU usage with dmix
  - httpd: fix three crash bugs
* mixer
  - alsa: fix more rounding errors
* fix zlib support

ver 0.21.1 (2018/11/04)
* protocol
  - allow escaping quotes in filter expressions
  - operator "==" never searches substrings in filter expressions
* decoder
  - ffmpeg: fix build failure with non-standard FFmpeg installation path
  - flac: fix linker failure when building without FLAC support
* encoder
  - vorbis: fix linker failure when building without Vorbis decoder
* fix build failure on Linux-PowerPC
* fix build failure on FreeBSD
* eliminate DLL dependencies on Windows
* add warning about buggy Boost version 1.67
* require Meson 0.47.2 because a Meson 0.47.1 bug breaks our build

ver 0.21 (2018/10/31)
* configuration
  - add "include" directive, allows including config files
  - incremental "metadata_to_use" setting
* protocol
  - "tagtypes" can be used to hide tags
  - "find" and "search" can sort
  - "outputs" prints the plugin name
  - "outputset" sets runtime attributes
  - close connection when client sends HTTP request
  - new filter syntax for "find"/"search" etc. with negation
* database
  - simple: scan audio formats
  - proxy: require libmpdclient 2.9
  - proxy: forward `sort` and `window` to server
* player
  - hard-code "buffer_before_play" to 1 second, independent of audio format
  - "one-shot" single mode
* input
  - curl: download to buffer instead of throttling transfer
  - qobuz: new plugin to play Qobuz streams
  - tidal: new plugin to play Tidal streams
* tags
  - new tags "OriginalDate", "MUSICBRAINZ_WORKID"
* decoder
  - ffmpeg: require at least version 11.12
  - gme: try loading m3u sidecar files
  - hybrid_dsd: new decoder plugin
  - mad: move "gapless_mp3_playback" setting to "decoder" block
  - mikmod: require at least version 3.2
  - pcm: support audio/L24 (RFC 3190)
  - sidplay: support basic and kernal rom (libsidplayfp)
* resampler
  - soxr: flush resampler at end of song
* output
  - alsa: non-blocking mode
  - alsa: change "dop" and "allowed_formats" settings at runtime
  - ao: fix crash bug due to partial frames
  - shout: support the Shine encoder plugin
  - sndio: remove support for the broken RoarAudio sndio emulation
  - osx: initial support for DSD over PCM
  - roar: removed
  - httpd_output: support for unix sockets
* mixer
  - sndio: new mixer plugin
* encoder
  - opus: support for sending metadata using ogg stream chaining
* listen on $XDG_RUNTIME_DIR/mpd/socket by default
* append hostname to Zeroconf service name
* systemd watchdog support
* require GCC 6
* build with Meson instead of autotools
* use GTest instead of cppunit

ver 0.20.23 (2018/10/29)
* protocol
  - emit "player" idle event when restarting the current song
* fix broken float to s32 conversion
* new clang crash bug workaround

ver 0.20.22 (2018/10/23)
* protocol
  - add tag fallbacks for AlbumArtistSort, ArtistSort
  - fix empty string filter on fallback tags
  - "count group ..." can print an empty group
  - fix broken command "list ... group"
* storage
  - curl: URL-encode paths
* decoder
  - fluidsynth: adapt to API change in version 2.0
* Android
  - now runs as a service
  - add button to start/stop MPD
  - add option to auto-start on boot
* work around clang bug leading to crash
* install the SVG icon

ver 0.20.21 (2018/08/17)
* database
  - proxy: add "password" setting
  - proxy: support tags "ArtistSort", "AlbumArtistSort", "AlbumSort"
  - simple: allow .mpdignore comments only at start of line
* output
  - httpd: remove broken DLNA support code
* playlist
  - cue: support file type declaration "FLAC" (non-standard)
* URI schemes are case insensitive
* Android, Windows
  - enable the "curl" storage plugin

ver 0.20.20 (2018/05/22)
* protocol
  - fix "modified-since" filter regression
* output
  - pulse: cork stream when paused due to "single" mode
* decoder
  - dsdiff, dsf: support more MIME types
  - dsdiff, dsf: allow 4 MB ID3 tags
  - opus: support R128_ALBUM_GAIN tag
* Android, Windows
  - enable the "proxy" database plugin

ver 0.20.19 (2018/04/26)
* protocol
  - validate absolute seek time, reject negative values
* database
  - proxy: fix "search already in progress" errors
  - proxy: implement "list ... group"
* input
  - mms: fix lockup bug and a crash bug
* decoder
  - ffmpeg: fix av_register_all() deprecation warning (FFmpeg 4.0)
* player
  - fix spurious "Not seekable" error when switching radio streams
* macOS: fix crash bug

ver 0.20.18 (2018/02/24)
* input
  - curl: allow authentication methods other than "Basic"
* decoder
  - flac: improve seeking precision
* fix gapless CUE song transitions
* Android, Windows
  - enable the NFS storage plugin

ver 0.20.17 (2018/02/11)
* output
  - alsa: fix crash bug with 8 channels
* mixer
  - alsa: fix rounding error at volume 0
* fix real-time and idle scheduling with Musl
* Android
  - fix compatibility with Android 4.0

ver 0.20.16 (2018/02/03)
* output
  - pulse: fix crash during auto-detection
* database
  - simple: fix search within mount points
  - upnp: enable IPv6
* archive
  - iso9660: libcdio 2.0 compatibility
* fix crash in debug build on Haiku and other operating systems

ver 0.20.15 (2018/01/05)
* queue: fix crash after seek failure
* resampler
  - soxr: clear internal state after manual song change
* state file
  - make mount point restore errors non-fatal
  - fix crash when restoring mounts with incompatible database plugin
* Android
  - build without Ant
  - fix for SIGSYS crash

ver 0.20.14 (2018/01/01)
* database
  - simple: fix file corruption in the presence of mount points
* archive
  - bz2: fix deadlock
  - reduce lock contention, fixing lots of xrun problems
* fix Solaris build failure

ver 0.20.13 (2017/12/18)
* output
  - osx: set up ring buffer to hold at least 100ms
* mixer
  - alsa: fix rounding errors
* database
  - simple: don't purge mount points on update/rescan
  - simple: fix "mount" bug caused by bad compiler optimization
  - simple: fix "lsinfo" into mount points
  - upnp: work around libupnp 1.6.24 API breakage
* queue: fix spuriously misplaced prioritized songs
* save and restore mountpoints within the state file
* include Windows cross-build script in source tarball
* fix Windows build failures

ver 0.20.12 (2017/11/25)
* database
  - upnp: adapt to libupnp 1.8 API changes
* input
  - cdio_paranoia, ffmpeg, file, smbclient: reduce lock contention,
    fixing lots of xrun problems
  - curl: fix seeking
* decoder
  - ffmpeg: fix GCC 8 warning
  - vorbis: fix Tremor support
* player
  - log message when decoder is too slow
* encoder
  - vorbis: default to quality 3
* output
  - fix hanging playback with soxr resampler
  - httpd: flush encoder after tag; fixes corrupt Vorbis stream

ver 0.20.11 (2017/10/18)
* storage
  - curl: support Content-Type application/xml
* decoder
  - ffmpeg: more reliable song duration
  - gme: fix track numbering
* improve random song order when switching songs manually
* fix case insensitive search without libicu
* fix Unicode file names in playlists on Windows
* fix endless loop when accessing malformed file names in ZIP files

ver 0.20.10 (2017/08/24)
* decoder
  - ffmpeg: support MusicBrainz ID3v2 tags
* tags
  - aiff: fix FORM chunk size endianess (is big-endian)
* mixer
  - osx: add a mixer for OSX.
* fix crash when resuming playback before decoder is ready
* fix crash on Windows

ver 0.20.9 (2017/06/04)
* decoder
  - ffmpeg: support *.adx
* fix byte order detection on FreeBSD/aarch64
* fix more random crashes when compiled with clang

ver 0.20.8 (2017/05/19)
* output
  - osx: fix build failure due to missing "noexcept"
* playlist
  - m3u: support MIME type `audio/mpegurl`
* fix build failure with GCC 4.x

ver 0.20.7 (2017/05/15)
* database
  - simple: fix false positive directory loop detection with NFS
* enforce a reasonable minimum audio_buffer_size setting
* cap buffer_before_play at 80% to prevent deadlock
* fix random crashes when compiled with clang

ver 0.20.6 (2017/03/10)
* input
  - curl: fix headers after HTTP redirect to Shoutcast server
* decoder
  - ffmpeg: re-enable as fallback
  - mpcdec: fix crash (division by zero) after seeking
  - sidplay: make compatible with libsidplayfp < 1.8
* fix stream tags after automatic song change
* workaround for GCC 4.9.4 / libstdc++ bug (build failure)

ver 0.20.5 (2017/02/20)
* tags
  - id3: fix memory leak on corrupt ID3 tags
* decoder
  - sidplay: don't require libsidutils when building with libsidplayfp
* output
  - httpd: fix two buffer overflows in IcyMetaData length calculation
* mixer
  - alsa: fix crash bug

ver 0.20.4 (2017/02/01)
* input
  - nfs: fix freeze after reconnect
* output
  - sndio: work around a libroar C++ incompatibility
* workaround for GCC 4.9 "constexpr" bug
* fix FreeBSD build failure

ver 0.20.3 (2017/01/25)
* protocol
  - "playlistadd" creates new playlist if it does not exist, as documented
* database
  - proxy: fix error "terminate called after throwing ..."
  - proxy: make connect errors during startup non-fatal
* neighbor
  - upnp: fix premature expiry
* replay gain: don't reset ReplayGain levels when unpausing playback
* silence surround channels when converting from stereo
* use shortcuts such as "dsd64" in log messages

ver 0.20.2 (2017/01/15)
* input
  - alsa: fix crash bug
  - alsa: fix buffer overruns
* decoder
  - flac: add options "probesize" and "analyzeduration"
* resampler
  - libsamplerate: reset state after seeking
* output
  - fix static noise after changing to a different audio format
  - alsa: fix the DSD_U32 sample rate
  - alsa: fix the DSD_U32 byte order
  - alsa: support DSD_U16
  - recorder: fix error "Failed to create : No such file or directory"
* playlist
  - cue: fix skipping songs

ver 0.20.1 (2017/01/09)
* input
  - curl: fix crash bug
  - curl: fix freeze bug
* decoder
  - wavpack: fix crash bug
* storage
  - curl: new storage plugin for WebDAV (work in progress)
* mixer
  - alsa: normalize displayed volume according to human perception
* fix crash with volume_normalization enabled

ver 0.20 (2017/01/04)
* protocol
  - "commands" returns playlist commands only if playlist_directory configured
  - "search"/"find" have a "window" parameter
  - report song duration with milliseconds precision
  - "sticker find" can match sticker values
  - drop the "file:///" prefix for absolute file paths
  - add range parameter to command "plchanges" and "plchangesposid"
  - send verbose error message to client
* input
  - curl: fix memory leak
* tags
  - ape, ogg: drop support for non-standard tag "album artist"
    affected filetypes: vorbis, flac, opus & all files with ape2 tags
    (most importantly some mp3s)
  - id3: remove the "id3v1_encoding" setting; by definition, all ID3v1 tags
    are ISO-Latin-1
  - ape: support APE replay gain on remote files
  - read ID3 tags from NFS/SMB
* decoder
  - improved error logging
  - report I/O errors to clients
  - ffmpeg: support ReplayGain and MixRamp
  - ffmpeg: support stream tags
  - gme: add option "accuracy"
  - gme: provide the TRACK tag
  - gme: faster scanning
  - mad: reduce memory usage while scanning tags
  - mpcdec: read the bit rate
  - pcm: support audio/L16 (RFC 2586) and audio/x-mpd-float
  - sidplay: faster scanning
  - wavpack: large file support
  - wavpack: support DSD (WavPack 5)
  - wavpack: archive support
* playlist
  - cue: don't skip pregap
  - embcue: fix last track
  - flac: new plugin which reads the "CUESHEET" metadata block
* output
  - alsa: fix multi-channel order
  - alsa: remove option "use_mmap"
  - alsa: support DSD_U32
  - alsa: disable DoP if it fails
  - jack: reduce CPU usage
  - pulse: set channel map to WAVE-EX
  - recorder: record tags
  - recorder: allow dynamic file names
  - sndio: new output plugin
* mixer
  - null: new plugin
* resampler
  - new block "resampler" in configuration file
    replacing the old "samplerate_converter" setting
  - soxr: allow multi-threaded resampling
* player
  - reset song priority on playback
  - reduce xruns
* write database and state file atomically
* always write UTF-8 to the log file.
* remove dependency on GLib
* support libsystemd (instead of the older libsystemd-daemon)
* database
  - proxy: add TCP keepalive option
* update
  - apply .mpdignore matches to subdirectories
* switch the code base to C++14
  - GCC 4.9 or clang 3.4 (or newer) recommended

ver 0.19.21 (2016/12/13)
* decoder
  - ffmpeg: fix crash bug
* fix unit test failure after recent "setprio" change
* systemd: add user unit

ver 0.19.20 (2016/12/09)
* protocol
  - "setprio" re-enqueues old song if priority has been raised
* decoder
  - ffmpeg: ignore empty packets
  - pcm: fix corruption bug with partial frames (after short read)
  - sidplay: fix playback speed with libsidplayfp
* output
  - winmm: fix 8 bit playback
* fix gcc 7.0 -Wimplicit-fallthrough
* systemd: paranoid security settings

ver 0.19.19 (2016/08/23)
* decoder
  - ffmpeg: bug fix for FFmpeg 3.1 support
  - wildmidi: support libWildMidi 0.4
* output
  - pulse: support 32 bit, 24 bit and floating point playback
* support non-x86 NetBSD
* fix clang 3.9 warnings

ver 0.19.18 (2016/08/05)
* decoder
  - ffmpeg: fix crash with older FFmpeg versions (< 3.0)
  - ffmpeg: log detailed error message
  - ffmpeg: support FFmpeg 3.1
  - sidplay: detect libsidplay2 with pkg-config
  - sidplay: log detailed error message
  - sidplay: read the "date" tag
  - sidplay: allow building with libsidplayfp instead of libsidplay2
* output
  - shout: recognize setting "encoder" instead of "encoding"
* fix memory leak after stream failure
* fix build failure with Boost 1.61
* require gcc 4.7 or newer

ver 0.19.17 (2016/07/09)
* decoder
  - flac: fix assertion failure while seeking
  - flac: fix stream duration indicator
  - fix seek problems in several plugins
* fix spurious seek error "Failed to allocate silence buffer"
* replay gain: fix "replay_gain_handler mixer" setting
* DSD: use 0x69 as silence pattern
* fix use-after-free bug on "close" and "kill"

ver 0.19.16 (2016/06/13)
* faster seeking
* fix system include path order
* add missing DocBook file to tarball

ver 0.19.15 (2016/04/30)
* decoder
  - ffmpeg: support FFmpeg 3.0
  - ffmpeg: use as fallback instead of "mad" if no plugin matches
  - opus: support bigger OpusTags packets
* fix more build failures on non-glibc builds due to constexpr Mutex
* fix build failure due to missing include
* fix unit test on Alpha

ver 0.19.14 (2016/03/18)
* decoder
  - dsdiff: fix off-by-one buffer overflow
  - opus: limit tag size to 64 kB
* archive
  - iso9660: fix buffer overflow
* fix quadratic runtime bug in the tag pool
* fix build failures on non-glibc builds due to constexpr Mutex

ver 0.19.13 (2016/02/23)
* tags
  - aiff, riff: fix ID3 chunk padding
* decoder
  - ffmpeg: support the TAK codec
* fix disappearing duration of remote songs during playback
* initialize supplementary groups with glibc 2.19+

ver 0.19.12 (2015/12/15)
* fix assertion failure on malformed UTF-8 tag
* fix build failure on non-Linux systems
* fix LimitRTTIME in systemd unit file

ver 0.19.11 (2015/10/27)
* tags
  - ape: fix buffer overflow
* decoder
  - ffmpeg: fix crash due to wrong avio_alloc_context() call
  - gme: don't loop forever, fall back to GME's default play length
* encoder
  - flac: fix crash with 32 bit playback
* mixer
  - fix mixer lag after enabling/disabling output

ver 0.19.10 (2015/06/21)
* input
  - curl: fix deadlock on small responses
  - smbclient: fix DFF playback
* decoder
  - ffmpeg: improve seeking accuracy
  - fix stuck stream tags
* encoder
  - opus: fix bogus granulepos
* output
  - fix failure to open device right after booting
* neighbor
  - nfs: fix deadlock when connecting
* fix "single" mode breakage due to queue edits

ver 0.19.9 (2015/02/06)
* decoder
  - dsdiff, dsf: raise ID3 tag limit to 1 MB
* playlist: fix loading duplicate tag types from state file
* despotify: remove defunct plugin
* fix clock integer overflow on OS X
* fix gcc 5.0 warnings
* fix build failure with uClibc
* fix build failure on non-POSIX operating systems
* fix dependency issue on parallel Android build
* fix database/state file saving on Windows

ver 0.19.8 (2015/01/14)
* input
  - curl: fix bug after rewinding from end-of-file
  - mms: reduce delay at the beginning of playback
* decoder
  - dsdiff, dsf: allow ID3 tags larger than 4 kB
  - ffmpeg: support interleaved floating point
* fix clang 3.6 warnings
* fix build failure on NetBSD

ver 0.19.7 (2014/12/17)
* input
  - nfs: fix crash while canceling a failing file open operation
  - nfs: fix memory leak on connection failure
  - nfs: fix reconnect after mount failure
  - nfs: implement mount timeout (60 seconds)
* storage
  - nfs: implement I/O timeout (60 seconds)
* playlist
  - embcue: fix filename suffix detection
  - don't skip non-existent songs in "listplaylist"
* decoder
  - ffmpeg: fix time stamp underflow
* fix memory allocator bug on Windows

ver 0.19.6 (2014/12/08)
* decoder
  - ffmpeg: support FFmpeg 2.5
* fix build failure with musl
* android
  - update libFLAC to 1.3.1
  - update FFmpeg to 2.5

ver 0.19.5 (2014/11/26)
* input
  - nfs: fix crash on connection failure
* archive
  - zzip: fix crash after seeking
* decoder
  - dsdiff, dsf, opus: fix deadlock while seeking
  - mp4v2: remove because of incompatible license

ver 0.19.4 (2014/11/18)
* protocol
  - workaround for buggy clients that send "add /"
* decoder
  - ffmpeg: support opus
  - opus: add MIME types audio/ogg and application/ogg
* fix crash on failed filename charset conversion
* fix local socket detection from uid=0 (root)

ver 0.19.3 (2014/11/11)
* protocol
  - fix "(null)" result string to "list" when AlbumArtist is disabled
* database
  - upnp: fix breakage due to malformed URIs
* input
  - curl: another fix for redirected streams
* decoder
  - audiofile: fix crash while playing streams
  - audiofile: fix bit rate calculation
  - ffmpeg: support opus
  - opus: fix bogus duration on streams
  - opus: support chained streams
  - opus: improved error logging
* fix distorted audio with soxr resampler
* fix build failure on Mac OS X with non-Apple compilers

ver 0.19.2 (2014/11/02)
* input
  - curl: fix redirected streams
* playlist
  - don't allow empty playlist name
  - m3u: don't ignore unterminated last line
  - m3u: recognize the file suffix ".m3u8"
* decoder
  - ignore URI query string for plugin detection
  - faad: remove workaround for ancient libfaad2 ABI bug
  - ffmpeg: recognize MIME type audio/aacp
  - mad: fix negative replay gain values
* output
  - fix memory leak after filter initialization error
  - fall back to PCM if given DSD sample rate is not supported
* fix assertion failure on unsupported PCM conversion
* auto-disable plugins that require GLib when --disable-glib is used

ver 0.19.1 (2014/10/19)
* input
  - mms: fix deadlock bug
* playlist
  - extm3u: fix Extended M3U detection
  - m3u, extm3u, cue: fix truncated lines
* fix build failure on Mac OS X
* add missing file systemd/mpd.socket to tarball

ver 0.19 (2014/10/10)
* protocol
  - new commands "addtagid", "cleartagid", "listfiles", "listmounts",
    "listneighbors", "mount", "rangeid", "unmount"
  - "lsinfo" and "readcomments" allowed for remote files
  - "listneighbors" lists file servers on the local network
  - "playlistadd" supports file:///
  - "idle" with unrecognized event name fails
  - "list" on album artist falls back to the artist tag
  - "list" and "count" allow grouping
  - new "search"/"find" filter "modified-since"
  - "seek*" allows fractional position
  - close connection after syntax error
* database
  - proxy: forward "idle" events
  - proxy: forward the "update" command
  - proxy: copy "Last-Modified" from remote directories
  - simple: compress the database file using gzip
  - upnp: new plugin
  - cancel the update on shutdown
* storage
  - music_directory can point to a remote file server
  - nfs: new plugin
  - smbclient: new plugin
* playlist
  - cue: fix bogus duration of the last track
  - cue: restore CUE tracks from state file
  - soundcloud: use https instead of http
  - soundcloud: add default API key
* archive
  - read tags from songs in an archive
* input
  - alsa: new input plugin
  - curl: options "verify_peer" and "verify_host"
  - ffmpeg: update offset after seeking
  - ffmpeg: improved error messages
  - mms: non-blocking I/O
  - nfs: new input plugin
  - smbclient: new input plugin
* filter
  - volume: improved software volume dithering
* decoder:
  - vorbis, flac, opus: honor DESCRIPTION= tag in Xiph-based files as a comment to the song
  - audiofile: support scanning remote files
  - audiofile: log libaudiofile errors
  - dsdiff, dsf: report bit rate
  - dsdiff, dsf: implement seeking
  - dsf: support DSD512
  - dsf: support multi-channel files
  - dsf: fix big-endian bugs
  - dsf: fix noise at end of malformed file
  - mpg123: support ID3v2, ReplayGain and MixRamp
  - sndfile: support scanning remote files
  - sndfile: support tags "comment", "album", "track", "genre"
  - sndfile: native floating point playback
  - sndfile: optimized 16 bit playback
  - mp4v2: support playback of MP4 files.
* encoder:
  - shine: new encoder plugin
* output
  - alsa: support native DSD playback
  - alsa: rename "DSD over USB" to "DoP"
  - osx: fix hang after (un)plugging headphones
* threads:
  - the update thread runs at "idle" priority
  - the output thread runs at "real-time" priority
  - increase kernel timer slack on Linux
  - name each thread (for debugging)
* configuration
  - allow playlist directory without music directory
  - use XDG to auto-detect "music_directory" and "db_file"
* add tags "AlbumSort", "MUSICBRAINZ_RELEASETRACKID"
* disable global Latin-1 fallback for tag values
* new resampler option using libsoxr
* ARM NEON optimizations
* install systemd unit for socket activation
* Android port

ver 0.18.23 (2015/02/06)
* despotify: remove defunct plugin
* fix clock integer overflow on OS X
* fix gcc 5.0 warnings

ver 0.18.22 (2015/01/14)
* fix clang 3.6 warnings

ver 0.18.21 (2014/12/17)
* playlist
  - embcue: fix filename suffix detection
* decoder
  - ffmpeg: fix time stamp underflow

ver 0.18.20 (2014/12/08)
* decoder
  - ffmpeg: support FFmpeg 2.5
* fix build failure with musl

ver 0.18.19 (2014/11/26)
* archive
  - zzip: fix crash after seeking

ver 0.18.18 (2014/11/18)
* decoder
  - ffmpeg: support opus
* fix crash on failed filename charset conversion
* fix local socket detection from uid=0 (root)

ver 0.18.17 (2014/11/02)
* playlist
  - don't allow empty playlist name
  - m3u: recognize the file suffix ".m3u8"
* decoder
  - ignore URI query string for plugin detection
  - faad: remove workaround for ancient libfaad2 ABI bug
  - ffmpeg: recognize MIME type audio/aacp

ver 0.18.16 (2014/09/26)
* fix DSD breakage due to typo in configure.ac

ver 0.18.15 (2014/09/26)
* command
  - list: reset used size after the list has been processed
* fix MixRamp
* work around build failure on NetBSD

ver 0.18.14 (2014/09/11)
* protocol
  - fix range parser bug on certain 32 bit architectures
* decoder
  - audiofile: fix crash after seeking
  - ffmpeg: fix crash with ffmpeg/libav version 11
  - fix assertion failure after seeking

ver 0.18.13 (2014/08/31)
* protocol
  - don't change song on "seekcur" in random mode

* decoder
  - dsdiff, dsf: fix endless loop on malformed file
  - ffmpeg: support ffmpeg/libav version 11
  - gme: fix song duration
* output
  - alsa: fix endless loop at end of file in dsd_usb mode
* fix state file saver
* fix build failure on Darwin

ver 0.18.12 (2014/07/30)
* database
  - proxy: fix build failure with libmpdclient 2.2
  - proxy: fix add/search and other commands with libmpdclient < 2.9
* decoder
  - audiofile: improve responsiveness
  - audiofile: fix WAV stream playback
  - dsdiff, dsf: fix stream playback
  - dsdiff: fix metadata parser bug (uninitialized variables)
  - faad: estimate song duration for remote files
  - sndfile: improve responsiveness
* randomize next song when enabling "random" mode while not playing
* randomize next song when adding to single-song queue

ver 0.18.11 (2014/05/12)
* decoder
  - opus: fix missing song length on high-latency files
* fix race condition when using GLib event loop (non-Linux)

ver 0.18.10 (2014/04/10)
* decoder
  - ffmpeg: fix seeking bug
  - ffmpeg: handle unknown stream start time
  - gme: fix memory leak
  - sndfile: work around libsndfile bug on partial read
* don't interrupt playback when current song gets deleted

ver 0.18.9 (2014/03/02)
* protocol
  - "findadd" requires the "add" permission
* output
  - alsa: improved workaround for noise after manual song change
* decoder
  - vorbis: fix linker failure when libvorbis/libogg are static
* encoder
  - vorbis: fix another linker failure
* output
  - pipe: fix hanging child process due to blocked signals
* fix build failure due to missing signal.h include

ver 0.18.8 (2014/02/07)
* decoder
  - ffmpeg: support libav v10_alpha1
* encoder
  - vorbis: fix linker failure
* output
  - roar: documentation
* more robust Icy-Metadata parser
* fix Solaris build failure

ver 0.18.7 (2014/01/13)
* playlist
  - pls: fix crash after parser error
  - soundcloud: fix build failure with libyajl 2.0.1
* decoder
  - faad: fix memory leak
  - mpcdec: reject libmpcdec SV7 in configure script
* daemon: don't initialize supplementary groups when already running
  as the configured user

ver 0.18.6 (2013/12/24)
* input
  - cdio_paranoia: support libcdio-paranoia 0.90
* tags
  - riff: recognize upper-case "ID3" chunk name
* decoder
  - ffmpeg: use relative timestamps
* output
  - openal: fix build failure on Mac OS X
  - osx: fix build failure
* mixer
  - alsa: fix build failure with uClibc
* fix replay gain during cross-fade
* accept files without metadata

ver 0.18.5 (2013/11/23)
* configuration
  - fix crash when db_file is configured without music_directory
  - fix crash on "stats" without db_file/music_directory
* database
  - proxy: auto-reload statistics
  - proxy: provide "db_update" in "stats" response
* input
  - curl: work around stream resume bug (fixed in libcurl 7.32.0)
* decoder
  - fluidsynth: auto-detect by default
* clip 24 bit data from libsamplerate
* fix ia64, mipsel and other little-endian architectures
* fix build failures due to missing includes
* fix build failure with static libmpdclient

ver 0.18.4 (2013/11/13)
* decoder
  - dsdiff: fix byte order bug
* fix build failures due to missing includes
* libc++ compatibility

ver 0.18.3 (2013/11/08)
* fix stuck MPD after song change (0.18.2 regression)

ver 0.18.2 (2013/11/07)
* protocol:
  - "close" flushes the output buffer
* input:
  - cdio_paranoia: add setting "default_byte_order"
  - curl: fix bug with redirected streams
* playlist:
  - pls: fix reversed song order
* decoder:
  - audiofile: require libaudiofile 0.3 due to API breakage
  - dsf: enable DSD128
* enable buffering when starting playback (regression fix)
* fix build failures due to missing includes
* fix big-endian support

ver 0.18.1 (2013/11/04)
* protocol:
  - always ignore whitespace at the end of the line
* networking:
  - log UNIX domain path names instead of "localhost"
  - open listener sockets in the order they were configured
  - don't abort if IPv6 is not available
* output:
  - alsa: avoid endless loop in Raspberry Pi workaround
* filter:
  - autoconvert: fix "volume_normalization" with mp3 files
* add missing files to source tarball

ver 0.18 (2013/10/31)
* configuration:
  - allow tilde paths for socket
  - default filesystem charset is UTF-8 instead of ISO-8859-1
  - increase default buffer size to 4 MB
* protocol:
  - new command "readcomments" lists arbitrary file tags
  - new command "toggleoutput"
  - "find"/"search" with "any" does not match file name
  - "search" and "find" with base URI (keyword "base")
  - search for album artist falls back to the artist tag
  - re-add the "volume" command
* input:
  - curl: enable https
  - soup: plugin removed
* playlist:
  - lastfm: remove defunct Last.fm support
* decoder:
  - adplug: new decoder plugin using libadplug
  - dsf: don't play junk at the end of the "data" chunk
  - ffmpeg: drop support for pre-0.8 ffmpeg
  - flac: require libFLAC 1.2 or newer
  - flac: support FLAC files inside archives
  - opus: new decoder plugin for the Opus codec
  - vorbis: skip 16 bit quantisation, provide float samples
  - mikmod: add "loop" configuration parameter
  - modplug: add "loop_count" configuration parameter
  - mp4ff: obsolete plugin removed
* encoder:
  - opus: new encoder plugin for the Opus codec
  - vorbis: accept floating point input samples
* output:
  - new option "tags" may be used to disable sending tags to output
  - alsa: workaround for noise after manual song change
  - ffado: remove broken plugin
  - httpd: support HEAD requests
  - mvp: remove obsolete plugin
  - osx: disabled by default because it's unmaintained and unsupported
* improved decoder/output error reporting
* eliminate timer wakeup on idle MPD
* fix unresponsive MPD while waiting for stream
* port of the source code to C++11

ver 0.17.6 (2013/10/14)
* mixer:
  - alsa: fix busy loop when USB sound device gets unplugged
* decoder:
  - modplug: fix build with Debian package 1:0.8.8.4-4
* stored playlists:
  - fix loading playlists with references to local files
  - obey filesystem_charset for URLs

ver 0.17.5 (2013/08/04)
* protocol:
  - fix "playlistadd" with URI
  - fix "move" relative to current when there is no current song
* decoder:
  - ffmpeg: support "application/flv"
  - mikmod: adapt to libmikmod 3.2
* configure.ac:
  - detect system "ar"

ver 0.17.4 (2013/04/08)
* protocol:
  - allow to omit END in ranges (START:END)
  - don't emit IDLE_PLAYER before audio format is known
* decoder:
  - ffmpeg: support float planar audio (ffmpeg 1.1)
  - ffmpeg: fix AVFrame allocation
* player:
  - implement missing "idle" events on output errors
* clock: fix build failure

ver 0.17.3 (2013/01/06)
* output:
  - osx: fix pops during playback
  - recorder: fix I/O error check
  - shout: fix memory leak in error handler
  - recorder, shout: support Ogg packets that span more than one page
* decoder:
  - ffmpeg: ignore negative time stamps
  - ffmpeg: support planar audio
* playlist:
  - cue: fix memory leak
  - cue: fix CUE files with only one track

ver 0.17.2 (2012/09/30)
* protocol:
  - fix crash in local file check
* decoder:
  - fluidsynth: remove throttle (requires libfluidsynth 1.1)
  - fluidsynth: stop playback at end of file
  - fluidsynth: check MIDI file format while scanning
  - fluidsynth: add sample rate setting
  - wavpack: support all APEv2 tags
* output:
  - httpd: use monotonic clock, avoid hiccups after system clock adjustment
  - httpd: fix throttling bug after resuming playback
* playlist:
  - cue: map "PERFORMER" to "artist" or "album artist"
* mapper: fix non-UTF8 music directory name
* mapper: fix potential crash in file permission check
* playlist: fix use-after-free bug
* playlist: fix memory leak
* state_file: save song priorities
* player: disable cross-fading in "single" mode
* update: fix unsafe readlink() usage
* configure.ac:
  - don't auto-detect the vorbis encoder when Tremor is enabled

ver 0.17.1 (2012/07/31)
* protocol:
  - require appropriate permissions for searchadd{,pl}
* tags:
  - aiff: support the AIFC format
  - ape: check for ID3 if no usable APE tag was found
* playlist:
  - cue: support file types "MP3", "AIFF"
* output:
  - fix noisy playback with conversion and software volume

ver 0.17 (2012/06/27)
* protocol:
  - support client-to-client communication
  - "update" and "rescan" need only "CONTROL" permission
  - new command "seekcur" for simpler seeking within current song
  - new command "config" dumps location of music directory
  - add range parameter to command "load"
  - print extra "playlist" object for embedded CUE sheets
  - new commands "searchadd", "searchaddpl"
* input:
  - cdio_paranoia: new input plugin to play audio CDs
  - curl: enable CURLOPT_NETRC
  - curl: non-blocking I/O
  - soup: new input plugin based on libsoup
* tags:
  - RVA2: support separate album/track replay gain
* decoder:
  - mpg123: implement seeking
  - ffmpeg: drop support for pre-0.5 ffmpeg
  - ffmpeg: support WebM
  - oggflac: delete this obsolete plugin
  - dsdiff: new decoder plugin
* output:
  - alsa: support DSD-over-USB (dCS suggested standard)
  - httpd: support for streaming to a DLNA client
  - openal: improve buffer cancellation
  - osx: allow user to specify other audio devices
  - osx: implement 32 bit playback
  - shout: add possibility to set url
  - roar: new output plugin for RoarAudio
  - winmm: fail if wrong device specified instead of using default device
* mixer:
  - alsa: listen for external volume changes
* playlist:
  - allow references to songs outside the music directory
  - new CUE parser, without libcue
  - soundcloud: new plugin for accessing soundcloud.com
* state_file: add option "restore_paused"
* cue: show CUE track numbers
* allow port specification in "bind_to_address" settings
* support floating point samples
* systemd socket activation
* improve --version output
* WIN32: fix renaming of stored playlists with non-ASCII names


ver 0.16.8 (2012/04/04)
* fix for libsamplerate assertion failure
* decoder:
  - vorbis (and others): fix seeking at startup
  - ffmpeg: read the "year" tag
* encoder:
  - vorbis: generate end-of-stream packet before tag
  - vorbis: generate end-of-stream packet when playback ends
* output:
  - jack: check for connection failure before starting playback
  - jack: workaround for libjack1 crash bug
  - osx: fix stuttering due to buffering bug
* fix endless loop in text file reader
* update: skip symlinks in path that is to be updated


ver 0.16.7 (2012/02/04)
* input:
  - ffmpeg: support libavformat 0.7
* decoder:
  - ffmpeg: support libavformat 0.8, libavcodec 0.9
  - ffmpeg: support all MPD tags
* output:
  - httpd: fix excessive buffering
  - openal: force 16 bit playback, as 8 bit doesn't work
  - osx: remove sleep call from render callback
  - osx: clear render buffer when there's not enough data
* fix moving after current song


ver 0.16.6 (2011/12/01)
* decoder:
  - fix assertion failure when resuming streams
  - ffmpeg: work around bogus channel count
* encoder:
  - flac, null, wave: fix buffer corruption bug
  - wave: support packed 24 bit samples
* mapper: fix the bogus "not a directory" error message
* mapper: check "x" and "r" permissions on music directory
* log: print reason for failure
* event_pipe: fix WIN32 regression
* define WINVER in ./configure
* WIN32: autodetect filesystem encoding


ver 0.16.5 (2011/10/09)
* configure.ac
  - disable assertions in the non-debugging build
  - show solaris plugin result correctly
  - add option --enable-solaris-output
* pcm_format: fix 32-to-24 bit conversion (the "silence" bug)
* input:
  - rewind: reduce heap usage
* decoder:
  - ffmpeg: higher precision timestamps
  - ffmpeg: don't require key frame for seeking
  - fix CUE track seeking
* output:
  - openal: auto-fallback to mono if channel count is unsupported
* player:
  - make seeking to CUE track more reliable
  - the "seek" command works when MPD is stopped
  - restore song position from state file (bug fix)
  - fix crash that sometimes occurred when audio device fails on startup
  - fix absolute path support in playlists
* WIN32: close sockets properly
* install systemd service file if systemd is available


ver 0.16.4 (2011/09/01)
* don't abort configure when avahi is not found
* auto-detect libmad without pkg-config
* fix memory leaks
* don't resume playback when seeking to another song while paused
* apply follow_inside_symlinks to absolute symlinks
* fix playback discontinuation after seeking
* input:
  - curl: limit the receive buffer size
  - curl: implement a hard-coded timeout of 10 seconds
* decoder:
  - ffmpeg: workaround for semantic API change in recent ffmpeg versions
  - flac: validate the sample rate when scanning the tag
  - wavpack: obey all decoder commands, stop at CUE track border
* encoder:
  - vorbis: don't send end-of-stream on flush
* output:
  - alsa: fix SIGFPE when alsa announces a period size of 0
  - httpd: don't warn on client disconnect
  - osx: don't drain the buffer when closing
  - pulse: fix deadlock when resuming the stream
  - pulse: fix deadlock when the stream was suspended


ver 0.16.3 (2011/06/04)
* fix assertion failure in audio format mask parser
* fix NULL pointer dereference in playlist parser
* fix playlist files in base music directory
* database: allow directories with just playlists
* decoder:
  - ffmpeg: support libavcodec 0.7


ver 0.16.2 (2011/03/18)
* configure.ac:
  - fix bashism in tremor test
* decoder:
  - tremor: fix configure test
  - gme: detect end of song
* encoder:
  - vorbis: reset the Ogg stream after flush
* output:
  - httpd: fix uninitialized variable
  - httpd: include sys/socket.h
  - oss: AFMT_S24_PACKED is little-endian
  - oss: disable 24 bit playback on FreeBSD


ver 0.16.1 (2011/01/09)
* audio_check: fix parameter in prototype
* add void casts to suppress "result unused" warnings (clang)
* input:
  - ffado: disable by default
* decoder:
  - mad: work around build failure on Solaris
  - resolve modplug vs. libsndfile cflags/headers conflict
* output:
  - solaris: add missing parameter to open_cloexec() cal
  - osx: fix up audio format first, then apply it to device
* player_thread: discard empty chunks while cross-fading
* player_thread: fix assertion failure due to early seek
* output_thread: fix double lock


ver 0.16 (2010/12/11)
* protocol:
  - send song modification time to client
  - added "update" idle event
  - removed the deprecated "volume" command
  - added the "findadd" command
  - range support for "delete"
  - "previous" really plays the previous song
  - "addid" with negative position is deprecated
  - "load" supports remote playlists (extm3u, pls, asx, xspf, lastfm://)
  - allow changing replay gain mode on-the-fly
  - omitting the range end is possible
  - "update" checks if the path is malformed
* archive:
  - iso: renamed plugin to "iso9660"
  - zip: renamed plugin to "zzip"
* input:
  - lastfm: obsolete plugin removed
  - ffmpeg: new input plugin using libavformat's "avio" library
* tags:
  - added tags "ArtistSort", "AlbumArtistSort"
  - id3: revised "performer" tag support
  - id3: support multiple values
  - ape: MusicBrainz tags
  - ape: support multiple values
* decoders:
  - don't try a plugin twice (MIME type & suffix)
  - don't fall back to "mad" unless no plugin matches
  - ffmpeg: support multiple tags
  - ffmpeg: convert metadata to generic format
  - ffmpeg: implement the libavutil log callback
  - sndfile: new decoder plugin based on libsndfile
  - flac: moved CUE sheet support to a playlist plugin
  - flac: support streams without STREAMINFO block
  - mikmod: sample rate is configurable
  - mpg123: new decoder plugin based on libmpg123
  - sidplay: support sub-tunes
  - sidplay: implemented songlength database
  - sidplay: support seeking
  - sidplay: play monaural SID tunes in mono
  - sidplay: play mus, str, prg, x00 files
  - wavpack: activate 32 bit support
  - wavpack: allow more than 2 channels
  - mp4ff: rename plugin "mp4" to "mp4ff"
* encoders:
  - twolame: new encoder plugin based on libtwolame
  - flac: new encoder plugin based on libFLAC
  - wave: new encoder plugin for PCM WAV format
* output:
  - recorder: new output plugin for recording radio streams
  - alsa: don't recover on CANCEL
  - alsa: fill period buffer with silence before draining
  - openal: new output plugin
  - pulse: announce "media.role=music"
  - pulse: renamed context to "Music Player Daemon"
  - pulse: connect to server on MPD startup, implement pause
  - jack: require libjack 0.100
  - jack: don't disconnect during pause
  - jack: connect to server on MPD startup
  - jack: added options "client_name", "server_name"
  - jack: clear ring buffers before activating
  - jack: renamed option "ports" to "destination_ports"
  - jack: support more than two audio channels
  - httpd: bind port when output is enabled
  - httpd: added name/genre/website configuration
  - httpd: implement "pause"
  - httpd: bind_to_address support (including IPv6)
  - oss: 24 bit support via OSS4
  - win32: new output plugin for Windows Wave
  - shout, httpd: more responsive to control commands
  - wildcards allowed in audio_format configuration
  - consistently lock audio output objects
* player:
  - drain audio outputs at the end of the playlist
* mixers:
  - removed support for legacy mixer configuration
  - reimplemented software volume as mixer+filter plugin
  - per-device software/hardware mixer setting
* commands:
  - added new "status" line with more precise "elapsed time"
* update:
  - automatically update the database with Linux inotify
  - support .mpdignore files in the music directory
  - sort songs by album name first, then disc/track number
  - rescan after metadata_to_use change
* normalize: upgraded to AudioCompress 2.0
  - automatically convert to 16 bit samples
* replay gain:
  - reimplemented as a filter plugin
  - fall back to track gain if album gain is unavailable
  - optionally use hardware mixer to apply replay gain
  - added mode "auto"
  - parse replay gain from APE tags
* log unused/unknown block parameters
* removed the deprecated "error_file" option
* save state when stopped
* renamed option "--stdout" to "--stderr"
* removed options --create-db and --no-create-db
* state_file: save only if something has changed
* database: eliminated maximum line length
* log: redirect stdout/stderr to /dev/null if syslog is used
* set the close-on-exec flag on all file descriptors
* pcm_volume, pcm_mix: implemented 32 bit support
* support packed 24 bit samples
* CUE sheet support
* support for MixRamp tags
* obey $(sysconfdir) for default mpd.conf location
* build with large file support by default
* added test suite ("make check")
* require GLib 2.12
* added libwrap support
* make single mode 'sticky'


ver 0.15.17 (2011/??/??)
* encoder:
  - vorbis: reset the Ogg stream after flush
* decoders:
  - vorbis: fix tremor support


ver 0.15.16 (2011/03/13)
* output:
  - ao: initialize the ao_sample_format struct
  - jack: fix crash with mono playback
* encoders:
  - lame: explicitly configure the output sample rate
* update: log all file permission problems


ver 0.15.15 (2010/11/08)
* input:
  - rewind: fix assertion failure
* output:
  - shout: artist comes first in stream title


ver 0.15.14 (2010/11/06)
* player_thread: fix assertion failure due to wrong music pipe on seek
* output_thread: fix assertion failure due to race condition in OPEN
* input:
  - rewind: fix double free bug
* decoders:
  - mp4ff, ffmpeg: add extension ".m4b" (audio book)


ver 0.15.13 (2010/10/10)
* output_thread: fix race condition after CANCEL command
* output:
  - httpd: fix random data in stream title
  - httpd: MIME type audio/ogg for Ogg Vorbis
* input:
  - rewind: update MIME not only once
  - rewind: enable for MMS


ver 0.15.12 (2010/07/20)
* input:
  - curl: remove assertion after curl_multi_fdset()
* tags:
  - rva2: set "gain", not "peak"
* decoders:
  - wildmidi: support version 0.2.3


ver 0.15.11 (2010/06/14)
* tags:
  - ape: support album artist
* decoders:
  - mp4ff: support tags "album artist", "albumartist", "band"
  - mikmod: fix memory leak
  - vorbis: handle uri==NULL
  - ffmpeg: fix memory leak
  - ffmpeg: free AVFormatContext on error
  - ffmpeg: read more metadata
  - ffmpeg: fix libavformat 0.6 by using av_open_input_stream()
* playlist: emit IDLE_OPTIONS when resetting single mode
* listen: make get_remote_uid() work on BSD


ver 0.15.10 (2010/05/30)
* input:
  - mms: fix memory leak in error handler
  - mms: initialize the "eof" attribute
* decoders:
  - mad: properly calculate ID3 size without libid3tag


ver 0.15.9 (2010/03/21)
* decoders:
  - mad: fix crash when seeking at end of song
  - mpcdec: fix negative shift on fixed-point samples
  - mpcdec: fix replay gain formula with v8
* playlist: fix single+repeat in random mode
* player: postpone song tags during cross-fade


ver 0.15.8 (2010/01/17)
* input:
  - curl: allow rewinding with Icy-Metadata
* decoders:
  - ffmpeg, flac, vorbis: added more flac/vorbis MIME types
  - ffmpeg: enabled libavformat's file name extension detection
* dbUtils: return empty tag value only if no value was found
* decoder_thread: fix CUE track playback
* queue: don't repeat current song in consume mode


ver 0.15.7 (2009/12/27)
* archive:
  - close archive when stream is closed
  - iso, zip: fixed memory leak in destructor
* input:
  - file: don't fall back to parent directory
  - archive: fixed memory leak in error handler
* tags:
  - id3: fix ID3v1 charset conversion
* decoders:
  - eliminate jitter after seek failure
  - ffmpeg: don't try to force stereo
  - wavpack: allow fine-grained seeking
* mixer: explicitly close all mixers on shutdown
* mapper: fix memory leak when playlist_directory is not set
* mapper: apply filesystem_charset to playlists
* command: verify playlist name in the "rm" command
* database: return multiple tag values per song


ver 0.15.6 (2009/11/18)
* input:
  - lastfm: fixed variable name in GLib<2.16 code path
  - input/mms: require libmms 0.4
* archive:
  - zzip: require libzzip 0.13
* tags:
  - id3: allow 4 MB RIFF/AIFF tags
* decoders:
  - ffmpeg: convert metadata
  - ffmpeg: align the output buffer
  - oggflac: rewind stream after FLAC detection
  - flac: fixed CUE seeking range check
  - flac: fixed NULL pointer dereference in CUE code
* output_thread: check again if output is open on PAUSE
* update: delete ignored symlinks from database
* database: increased maximum line length to 32 kB
* sticker: added fallback for sqlite3_prepare_v2()


ver 0.15.5 (2009/10/18)
* input:
  - curl: don't abort if a packet has only metadata
  - curl: fixed endless loop during buffering
* tags:
  - riff, aiff: fixed "limited range" gcc warning
* decoders:
  - flac: fixed two memory leaks in the CUE tag loader
* decoder_thread: change the fallback decoder name to "mad"
* output_thread: check again if output is open on CANCEL
* update: fixed memory leak during container scan


ver 0.15.4 (2009/10/03)
* decoders:
  - vorbis: revert "faster tag scanning with ov_test_callback()"
  - faad: skip assertion failure on large ID3 tags
  - ffmpeg: use the "artist" tag if "author" is not present
* output:
  - osx: fix the OS X 10.6 build


ver 0.15.3 (2009/08/29)
* decoders:
  - vorbis: faster tag scanning with ov_test_callback()
* output:
  - fix stuttering due to uninitialized variable
* update: don't re-read unchanged container files


ver 0.15.2 (2009/08/15)
* tags:
  - ape: check the tag size (fixes integer underflow)
  - ape: added protection against large memory allocations
* decoders:
  - mad: skip ID3 frames when libid3tag is disabled
  - flac: parse all replaygain tags
  - flac: don't allocate cuesheet twice (memleak)
* output:
  - shout: fixed stuck pause bug
  - shout: minimize the unpause latency
* update: free empty path string (memleak)
* update: free temporary string in container scan (memleak)
* directory: free empty directories after removing them (memleak)


ver 0.15.1 (2009/07/15)
* decoders:
  - flac: fix assertion failure in tag_free() call
* output:
  - httpd: include sys/types.h (fixes Mac OS X)
* commands:
  - don't resume playback when stopping during pause
* database: fixed NULL pointer dereference after charset change
* log: fix double free() bug during shutdown


ver 0.15 (2009/06/23)
* input:
  - parse Icy-Metadata
  - added support for the MMS protocol
  - hide HTTP password in playlist
  - lastfm: new input plugin for last.fm radio (experimental and incomplete!)
  - curl: moved proxy settings to "input" block
* tags:
  - support the "album artist" tag
  - support MusicBrainz tags
  - parse RVA2 tags in mp3 files
  - parse ID3 tags in AIFF/RIFF/WAV files
  - ffmpeg: support new metadata API
  - ffmpeg: added support for the tags comment, genre, year
* decoders:
  - audiofile: streaming support added
  - audiofile: added 24 bit support
  - modplug: another MOD plugin, based on libmodplug
  - mikmod disabled by default, due to severe security issues in libmikmod
  - sidplay: new decoder plugin for C64 SID (using libsidplay2)
  - fluidsynth: new decoder plugin for MIDI files (using libfluidsynth,
    experimental due to shortcomings in libfluidsynth)
  - wildmidi: another decoder plugin for MIDI files (using libwildmidi)
  - flac: parse stream tags
  - mpcdec: support the new libmpcdec SV8 API
  - added configuration option to disable decoder plugins
  - flac: support embedded cuesheets
  - ffmpeg: updated list of supported formats
* audio outputs:
  - added option to disable audio outputs by default
  - wait 10 seconds before reopening after play failure
  - shout: enlarged buffer size to 32 kB
  - null: allow disabling synchronization
  - mvp: fall back to stereo
  - mvp: fall back to 16 bit audio samples
  - mvp: check for reopen errors
  - mvp: fixed default device detection
  - pipe: new audio output plugin which runs a command
  - alsa: better period_time default value for high sample rates
  - solaris: new audio output plugin for Solaris /dev/audio
  - httpd: new audio output plugin for web based streaming, similar to icecast
     but built in.
* commands:
  - "playlistinfo" and "move" supports a range now
  - added "sticker database", command "sticker", which allows clients
     to implement features like "song rating"
  - added "consume" command which removes a song after play
  - added "single" command, if activated, stops playback after current song or
     repeats the song if "repeat" is active.
* mixers:
  - rewritten mixer code to support multiple mixers
  - new pulseaudio mixer
  - alsa: new mixer_index option supports choosing between multiple
    identically-named controls on a device.
* Add audio archive extraction support:
  - bzip2
  - iso9660
  - zip
* the option "error_file" was removed, all messages are logged into
   "log_file"
* support logging to syslog
* fall back to XDG music directory if no music_directory is configured
* failure to read the state file is non-fatal
* --create-db starts the MPD daemon instead of exiting
* playlist_directory and music_directory are optional
* playlist: recalculate the queued song after random is toggled
* playlist: don't unpause on delete
* pause when all audio outputs fail to play
* daemon: ignore "user" setting if already running as that user
* listen: fix broken client IP addresses in log
* listen: bind failure on secondary address is non-fatal
* 24/32 bit audio support
* print available protocols in --version
* fill buffer after seeking
* choose the fallback resampler at runtime
* steps taken towards win32 compatibility
* require glib 2.6 or greater
* built-in documentation using doxygen and docbook


ver 0.14.2 (2009/02/13)
* configure.ac:
  - define HAVE_FFMPEG after all checks
* decoders:
  - ffmpeg: added support for the tags comment, genre, year
  - ffmpeg: don't warn of empty packet output
  - ffmpeg: check if the time stamp is valid
  - ffmpeg: fixed seek integer overflow
  - ffmpeg: enable WAV streaming
  - ffmpeg: added TTA support
  - wavpack: pass NULL if the .wvc file fails to open
  - mikmod: call MikMod_Exit() only in the finish() method
  - aac: fix stream metadata
* audio outputs:
  - jack: allocate ring buffers before connecting
  - jack: clear "shutdown" flag on reconnect
  - jack: reduced sleep time to 1ms
  - shout: fixed memory leak in the mp3 encoder
  - shout: switch to blocking mode
  - shout: use libshout's synchronization
  - shout: don't postpone metadata
  - shout: clear buffer before calling the encoder
* mapper: remove trailing slashes from music_directory
* player: set player error when output device fails
* update: recursively purge deleted directories
* update: free deleted subdirectories

ver 0.14.1 (2009/01/17)
* decoders:
  - mp4: support the writer/composer tag
  - id3: strip leading and trailing whitespace from ID3 tags
  - oggvorbis: fix tremor support
  - oggvorbis: disable seeking on remote files
* audio outputs:
  - jack: allocate default port names (fixes a crash)
* update:
  - refresh stats after update
  - save the database even if it is empty
* input_curl:
  - use select() to eliminate busy loop during connect
  - honour http_proxy_* config directives
  - fix assertion failure on "connection refused"
  - fix assertion failure with empty HTTP responses
* corrected the sample calculation in the fallback resampler
* log: automatically append newline
* fix setenv() conflict on Solaris
* configure.ac: check for pkg-config before using it
* fix minor memory leak in decoder_tag()
* fix cross-fading bug: it used to play some chunks of the new song twice
* playlist
  - fix assertion failure during playlist load
  - implement Fisher-Yates shuffle properly
  - safely search the playlist for deleted song
* use custom PRNG for volume dithering (speedup)
* detect libid3tag without pkg-config

ver 0.14 (2008/12/25)
* audio outputs:
  - wait 10 seconds before reopening a failed device
  - fifo: new plugin
  - null: new plugin
  - shout: block while trying to connect instead of failing
  - shout: new timeout parameter
  - shout: support mp3 encoding and the shoutcast protocol
  - shout: send silence during pause, so clients don't get disconnected
* decoders:
  - ffmpeg: new plugin
  - wavpack: new plugin
  - aac: stream support added
  - mod: disabled by default due to critical bugs in all libmikmod versions
* commands:
  - "addid" takes optional second argument to specify position
  - "idle" notifies the client when a notable change occurs
* Zeroconf support using Bonjour
* New zeroconf_enabled option so that Zeroconf support can be disabled
* Stop the player/decode processes when not playing to allow the CPU to sleep
* Fix a bug where closing an ALSA dmix device could cause MPD to hang
* Support for reading ReplayGain from LAME tags on MP3s
* MPD is now threaded, which greatly improves performance and stability
* memory usage reduced by merging duplicate tags in the database
* support connecting via unix domain socket
* allow authenticated local users to add any local file to the playlist
* 24 bit audio support
* optimized PCM conversions and dithering
* much code has been replaced by using GLib
* the HTTP client has been replaced with libcurl
* symbolic links in the music directory can be disabled; the default
  is to ignore symlinks pointing outside the music directory

ver 0.13.0 (2007/5/28)
* New JACK audio output
* Support for "file" as an alternative to "filename" in search, find, and list
* FLAC 1.1.3 API support
* New playlistadd command for adding to stored playlists
* New playlistclear command for clearing stored playlists
* Fix a bug where "find any" and "list <type> any" wouldn't return any results
* Make "list any" return an error instead of no results and an OK
* New gapless_mp3_playback option to disable gapless MP3 playback
* Support for seeking HTTP streams
* Zeroconf support using Avahi
* libsamplerate support for high quality audio resampling
* ID3v2 "Original Artist/Performer" tag support
* New playlistsearch command for searching the playlist (similar to "search")
* New playlistfind command for finding songs in the playlist (similar to "find")
* libmikmod 3.2.0 beta support
* New tagtypes command for retrieving a list of available tag types
* Fix a bug where no ACK was returned if loading a playlist failed
* Fix a bug where db_update in stats would be 0 after initial database creation
* New count command for getting stats on found songs (similar to "find")
* New playlistmove command for moving songs in stored playlists
* New playlistdelete command for deleting songs from stored playlists
* New rename command for renaming stored playlists
* Increased default buffer_before_play from 0% to 10% to prevent skipping
* Lots of bug fixes, cleaned up code, and performance improvements

ver 0.12.2 (2007/3/20)
* Fix a bug where clients could cause MPD to segfault

ver 0.12.1 (2006/10/10)
* Fix segfault when scanning an MP3 that has a Xing tag with 0 frames
* Fix segfault when there's no audio output specified and one can't be detected
* Fix handling of escaping in quotes
* Allow a quality of -1 to be specified for shout outputs
* A few minor cleanups

ver 0.12.0 (2006/9/22)
* New audio output code which supports:
  * A plugin-like architecture
  * Non-libao ("native") outputs:
    * ALSA
    * OSS
    * OS X
    * Media MVP
    * PulseAudio
    * Shout (Icecast or Shoutcast)
  * Playing through multiple outputs at once
  * Enabling/disabling outputs while MPD is running
  * Saving output state (enabled/disabled) to the state_file
* OggFLAC support
* Musepack support
* Gapless MP3 playback
* MP3 ReplayGain support (using ID3v2 tags only)
* Support for MP2 files if MP3 support is enabled
* Composer, Performer, Comment, and Disc metadata support
* New outputs command for listing available audio outputs
* New enableoutput and disableoutput commands for enabling/disabling outputs
* New plchangesposid command for a stripped down version of plchanges
* New addid command for adding to the playlist and returning a song ID
* New commands and notcommands commands for checking available commands
* Can now specify any supported metadata type or "any" in search, find, and list
* New volume_normalization parameter for enabling Audio Compress normalization
* New metadata_to_use parameter for choosing supported metadata types
* New pid_file parameter for saving the MPD process ID to the specified file
* The db_file parameter is now required
* The port parameter is now optional (defaults to 6600)
* Can specify bind_to_address multiple times
* New --kill argument for killing MPD if pid_file is specified
* Removed --update-db argument (use the update function in your client instead)
* New mpdconf.example
* New mpd.conf man page 
* Removed bundled libmad and libid3tag
* Lots of bug fixes, cleaned up code, and performance improvements

ver 0.11.5 (2004/11/1)
1) New id3v1_encoding config option to configure the id3v1 tag encoding (patch
from dottedmag)
2) Strip '\r' from m3u playlists (thank you windows)
3) Use random() instead of rand() for playlist randomizing
4) Fix a bug trying skipping some commented lines in m3u playlist files
5) Fix a bug when fetching metadata from streams that may cause certain
weirdnesses
6) Fix a bug where replaygain preamp was used on files w/o replaygain tags
7) Fix a busy loop when trying to prebuffer a nonexistant or missing stream
8) Fix a bug in forgetting to remove leading ' ' in content-type for http
streams
9) Check for ice-name in http headers
10) Be sure the strip all '\n' chars in tags
11) Set $HOME env variable when setuid'ing, this should fix the /root/.mcop
errors triggered by arts/libao

ver 0.11.4 (2004/7/26)
1) Fixed a segfault when decoding mp3's with corrupt id3v2 tags
2) Fixed a memory leak when encountering id3v2 tags in mp3 decoder

ver 0.11.3 (2004/7/21)
1) Add support for http authentication for streams
2) Added replaygain pre-amp support
3) Better error handling for fread() in inputStream_file
4) Fixed a bug so that when a freeAllInterfaces is called, it sets
max_interface_connections to 0.  This prevents potential segfaults and other
nastiness for forked processes, like the player and update-er (do to
interfacePrintWithFD()).
5) Allow blockingWrite() to handle errors more gracefully (for example, if the
disc is full, and thus the write() fails or can't be completed, we just skip
this write() and continue, instead of getting stuck in an infinite loop until
the write() becomes successful)
6) Updated mpdconf.example from sbh/avuton
7) If "user" is specified, then convert ~ in paths to the user's home path
specified by "user" config paramter (not the actual current user running mpd).

ver 0.11.2 (2004/7/5) 
1) Work around in computing total time for mp3's whose first valid mpeg frame is
not layer III
2) Fix mp3 and mp4 decoders when seeking past the end of the file
3) Fix replaygain for flac and vorbis
4) Fix memory leaks in flac decoder (from normalperson)
5) Fix Several other bugs in playlist.c and directory.c (from normalperson)

ver 0.11.1 (2004/6/24)
1) Fix a bug that caused "popping" at the beginning of mp3's
2) Fix playlistid command
3) Fix move commands so they don't mess up the song id's
4) Added support for HTTP Proxy
5) Detect and skip recursive links in the music directory
6) Fix addPathToDB() so updating on a specific path doesn't exist correctly adds
the parent directories to the DB

ver 0.11.0 (2004/6/18)
1) Support for playing mp3 and Ogg Vorbis streams
2) Non-blocking Update
3) Replaygain support for Ogg Vorbis and FLAC (by Eric Moore aka AliasMrJones)
4) audio_output_format option that allows for all audio output to be converted
to a format compatible with any sound card
5) Own routines for to always support UTF-8 <-> ISO-8859-1 conversion
6) Added "Id" and "Pos" metadata for songs in playlist
7) Added commands: plchanges, currentsong, playid, seekid, playlistid, moveid,
swapid, deleteid
8) UTF-8 validation of all tags
9) Update specific files/directories (for fast, incremental updating)
10) Added ACK error codes
11) Mod file support
12) Added command_list_ok_begin
13) Play after stop resumes from last position in the playlist
14) Play while pause resumes playback
15) Better signal handling by mackstann
16) Cleanup decoder interface (now called InputPlugins)
17) --create-db no long starts the daemon
18) --no-daemon outputs to log files
19) --stdout sends output to stdout/stderr
20) Default port is now 6600
21) Lots of other cleanups and Bugfixes

ver 0.10.4 (2004/5/26)
1) Fix configure problems on OpenBSD with langinfo and iconv
2) Fix an infinte loop when writing to an interface and it has expired
3) Fix a segfault in decoding flac's
4) Ingore CRC stuff in mp3's since some encoders did not compute the CRC
correctly
5) Fix a segfault in processing faulty mp4 metadata

ver 0.10.3 (2004/4/2)
1) Fix a segfault when a blanck line is sent from a client
2) Fix for loading playlists on platforms where char is unsigned
3) When pausing, release audio device after we say pause is successful (this
makes pause appear to not lag)
4) When returning errors for unknown types by player, be sure to copy the
filename
5) add --disable-alsa for disabling alsa mixer support
6) Use select() for a portable usleep()
7) For alsa mixer, default to "Master' element, not first element

ver 0.10.2 (2004/3/25)
1) Add suport for AAC
2) Substitute '\n' with ' ' in tag info
3) Remove empty directories from db
4) Resume from current position in song when using state file
5) Pause now closes the music device, and reopens it on resuming
6) Fix unnecessary big endian byte swapping
7) If locale is "C" or "POSIX", then use ISO-8859-1 as the fs charset
8) Fix a bug where alsa mixer wasn't detecting volume changes
9) For alsa and software mixer, show volume to be the same as it was set (even
if its not the exact volume)
10) Report bitrate for wave files
11) Compute song length of CBR mp3's more accurately

ver 0.10.1 (2004/3/7)
1) Check to see if we need to add "-lm" when linking mpd
2) Fix issues with skipping bad frames in an mp3 (this way we get the correct
samplerate and such)
3) Fix crossfading bug with ogg's
4) Updated libmad and libid3tag included w/ source to 0.15.1b

ver 0.10.0 (2004/3/3)
1) Use UTF-8 for all client communications
2) Crossfading support
3) Password Authentication (all in plaintext)
4) Software mixer
5) Buffer Size is configurable
6) Reduced Memory consumption (use directory tree for search and find)
7) Bitrate support for Flac
8) setvol command (deprecates volume command)
9) add command takes directories
10) Path's in config file now work with ~
11) Add samplerate,bits, and channels to status
12) Reenable playTime in stats display
13) Fix a segfault when doing: add ""
14) Fix a segfault with flac vorbis comments simply being "="
15) Fix a segfault/bug in queueNextSong with repeat+random
16) Fix a bug, where one process may segfault, and cause more processes to spawn
w/o killing ones that lost their parent.
17) Fix a bug when the OSS device was unable to fetch the current volume,
it would close the device (when it maybe previously closed by the exact same
code)
18) command.c cleanup by mackstann
19) directory.c and command.c cleanup by tw-nym

ver 0.9.4 (2004/1/21)
1) Fix a bug where updated tag info wasn't being detected
2) Set the default audio write size to 1024 bytes (should decrease cpu load a
bit on some machines).
3) Make audio write size configurable via "audio_write_size" config option
4) Tweak output buffer size for connections by detecting the kernel output
buffer size.

ver 0.9.3 (2003/10/31)
1) Store total time/length of songs in db and display in *info commands
2) Display instantaneous bitrate in status command
3) Add Wave Support using libaudiofile (Patch from normalperson)
4) Command code cleanup (Patch from tw-nym)
5) Optimize listing of playlists (10-100x faster)
6) Optimize interface output (write in 4kB chunks instead of on every '\n')
7) Fix bug that prevented rm command from working
8) Fix bug where deleting current song skips the next song
9) Use iconv to convert vorbis comments from UTF-8 to Latin1

ver 0.9.2 (2003/10/6)
1) Fix FreeBSD Compilation Problems
2) Fix bug in move command
3) Add mixer_control options to configure which mixer control/device mpd
controls
4) Randomize on play -1
5) Fix a bug in toggling repeat off and at the end of the playlist

ver 0.9.1 (2003/9/30)
1) Fix a statement in the middle of declarations in listen.c, causes error for
gcc 2.7

ver 0.9.0 (2003/9/30)
1) Random play mode
2) Alsa Mixer Support
3) Save and Restore "state"
4) Default config file locations (.mpdconf and /etc/mpd.conf)
5) Make db file locations configurable
6) Move songs around in the playlist
7) Gapless playback
8) Use Xing tags for mp3's
9) Remove stop_on_error
10) Seeking support
11) Playlists can be loaded and deleted from subdirectories
12) Complete rewrite of player layer (fork()'s only once, opens and closes
audio device as needed).
13) Eliminate use and dependence of SIGIO
14) IPv6 support
15) Solaris compilations fixes
16) Support for different log levels
17) Timestamps for log entries
18) "user" config parameter for setuid (patch from Nagilum)
19) Other misc features and bug fixes

ver 0.8.7 (2003/9/3)
1) Fix a memory leak.  When closing a interface, was called close() on the fd
instead of calling fclose() on the fp that was opened with fdopen().

ver 0.8.6 (2003/8/25)
1) Fix a memory leak when a buffered existed, and a connection was unexpectedly
closed, and i wasn't free'ing the buffer apropriatly.

ver 0.8.5 (2003/8/17)
1) Fix a bug where an extra end of line is returned when attempting to play a
non existing file.  This causes parsing errors for clients.

ver 0.8.4 (2003/8/13)
1) Fix a bug where garbage is returned with errors in "list" command

ver 0.8.3 (2003/8/12) 
1) Fix a compilation error on older linux systems
2) Fix a bug in searching by title
3) Add "list" command
4) Add config options for specifying libao driver/plugin and options
5) Add config option to specify which address to bind to
6) Add support for loading and saving absolute pathnames in saved playlists
7) Playlist no longer creates duplicate entries for song data (more me
efficient)
8) Songs deleted from the db are now removed for the playlist as well

ver 0.8.2 (2003/7/22)
1) Increased the connection que for listen() from 0 to 5
2) Cleanup configure makefiles so that mpd uses MPD_LIBS and MPD_CFLAGS
rather than LIBS and CFLAGS
3) Put a cap on the number of commands per command list
4) Put a cap on the maximum number of buffered output lines
5) Get rid of TIME_WAIT/EADDRINUSE socket problem
6) Use asynchronious IO (i.e. trigger SIGIO instead so we can sleep in
select() calls longer)

ver 0.8.1 (2003/7/11)
1) FreeBSD fixes
2) Fix for rare segfault when updating
3) Fix bug where client was being hungup on when done playing current song
4) Fix bug when playing flac's where it incorrectly reports an error
5) Make stop playlist on error configurable
6) Configure checks for installed libmad and libid3tag and uses those if found
7) Use buffer->finished in *_decode's instead of depending on catching signals

ver 0.8.0 (2003/7/6)
1) Flac support
2) Make playlist max length configurable
3) New backward compatible status (backward compatible for 0.8.0 on)
4) listall command now can take a directory as an argument
5) Buffer rewritten to use shared memory instead of sockets
6) Playlist adding done using db
7) Add sort to list, and use binary search for finding
8) New "stats" command
9) Command list (for faster adding of large batches of files)
10) Add buffered chunks before play
11) Useful error reporting to clients (part of status command)
12) Use libid3tag for reading id3 tags (more stable)
13) Non-blocking output to clients
14) Fix bug when removing items from directory
15) Fix bug when playing mono mp3's
16) Fix bug when attempting to delete files when using samba
17) Lots of other bug fixes I can't remember

ver 0.7.0 (2003/6/20)
1) use mad instead of mpg123 for mp3 decoding
2) volume support
3) repeate playlist support
4) use autoconf/automake (i.e. "configure")
5) configurable max connections

ver 0.6.2 (2003/6/11)
1) Buffer support for ogg
2) new config file options: "connection_timeout" and "mpg123_ignore_junk"
3) new commands: "next", "previous", and "listall"
Thanks to Niklas Hofer for "next" and "previous" patches!
4) Search by filename
5) bug fix for pause when playing mp3's

ver 0.6.1 (2003/5/29)
1) Add conf file support
2) Fix a bug when doing mp3stop (do wait3(NULL,WNOHANG|WUNTRACED,NULL))
3) Fix a bug when fork'ing, fflush file buffers before forking so the
child doesn't print the same stuff in the buffer.

ver 0.6.0 (2003/5/25)
1) Add ogg vorbis support
2) Fix two bugs relating to tables, one for search by title, and one where we
freed the tables before directories, causing a segfault
3) The info command has been removed.

ver 0.5.0-0.5.2
Initial release(s).  Support for MP3 via mpg123<|MERGE_RESOLUTION|>--- conflicted
+++ resolved
@@ -1,4 +1,3 @@
-<<<<<<< HEAD
 ver 0.24 (not yet released)
 * protocol
   - new command "searchcount" (case-insensitive "count")
@@ -27,11 +26,10 @@
 * static partition configuration
 * remove Haiku support
 * require libfmt 7 or later
-=======
+
 ver 0.23.12 (not yet released)
 * tags
   - fix crash bug due to race condition
->>>>>>> e1d641f6
 
 ver 0.23.11 (2022/11/28)
 * database
