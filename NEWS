--- conflicted
+++ resolved
@@ -1,4 +1,3 @@
-<<<<<<< HEAD
 ver 0.16.3 (2011/??/??)
 * fix assertion failure in audio format mask parser
 
@@ -146,13 +145,13 @@
 * require GLib 2.12
 * added libwrap support
 * make single mode 'sticky'
-=======
+
+
 ver 0.15.17 (2011/??/??)
 * encoder:
   - vorbis: reset the Ogg stream after flush
 * decoders:
   - vorbis: fix tremor support
->>>>>>> d4b00ff1
 
 
 ver 0.15.16 (2011/03/13)
