project(
  'mpd',
  ['c', 'cpp'],
<<<<<<< HEAD
  version: '0.23~git',
=======
  version: '0.22.2',
>>>>>>> dc432f3f
  meson_version: '>= 0.49.0',
  default_options: [
    'c_std=c99',
    'build.c_std=c99',
    'cpp_std=c++17',
    'build.cpp_std=c++17',
    'warning_level=3',

    # This is only here to build subprojects as static libraries; MPD
    # itself doesn't ship any libraries.
    'default_library=static',
  ],
  license: 'GPLv2+',
)

version_cxx = vcs_tag(input: 'src/GitVersion.cxx', output: 'GitVersion.cxx')

compiler = meson.get_compiler('cpp')
c_compiler = meson.get_compiler('c')

if compiler.get_id() == 'gcc' and compiler.version().version_compare('<8')
  warning('Your GCC version is too old.  You need at least version 8.')
elif compiler.get_id() == 'clang' and compiler.version().version_compare('<5')
  warning('Your clang version is too old.  You need at least version 5.')
endif

version_conf = configuration_data()
version_conf.set_quoted('PACKAGE', meson.project_name())
version_conf.set_quoted('PACKAGE_NAME', meson.project_name())
version_conf.set_quoted('VERSION', meson.project_version())
version_conf.set_quoted('PROTOCOL_VERSION', '0.23.0')
configure_file(output: 'Version.h', configuration: version_conf)

conf = configuration_data()
conf.set_quoted('SYSTEM_CONFIG_FILE_LOCATION', join_paths(get_option('prefix'), get_option('sysconfdir'), 'mpd.conf'))

common_cppflags = [
  '-D_GNU_SOURCE',
]

common_cflags = [
]

common_cxxflags = [
]

test_common_flags = [
  '-Wvla',
  '-Wdouble-promotion',

  '-fvisibility=hidden',

  '-ffast-math',
  '-ftree-vectorize',
]

test_cxxflags = test_common_flags + [
  '-fno-threadsafe-statics',
  '-fmerge-all-constants',

  '-Wmissing-declarations',
  '-Wshadow',
  '-Wpointer-arith',
  '-Wcast-qual',
  '-Wwrite-strings',
  '-Wsign-compare',
  '-Wcomma',
  '-Wextra-semi',
  '-Wheader-hygiene',
  '-Winconsistent-missing-destructor-override',
  '-Wunreachable-code-break',
  '-Wunused',
  '-Wused-but-marked-unused',

  '-Wno-non-virtual-dtor',
]

if compiler.get_id() == 'clang'
  # Workaround for clang bug
  # https://bugs.llvm.org/show_bug.cgi?id=32611
  test_cxxflags += '-funwind-tables'
endif

test_cflags = test_common_flags + [
  '-Wmissing-prototypes',
  '-Wshadow',
  '-Wpointer-arith',
  '-Wstrict-prototypes',
  '-Wcast-qual',
  '-Wwrite-strings',
  '-pedantic',
]

test_ldflags = [
]

if get_option('buildtype') != 'debug'
  test_cxxflags += [
    '-ffunction-sections',
    '-fdata-sections',
  ]
  test_cflags += [
    '-ffunction-sections',
    '-fdata-sections',
  ]
  test_ldflags += [
    '-Wl,--gc-sections',
  ]
endif

if get_option('fuzzer')
  fuzzer_flags = ['-fsanitize=fuzzer,address,undefined']
  add_global_arguments(fuzzer_flags, language: 'cpp')
  add_global_arguments(fuzzer_flags, language: 'c')
  add_global_link_arguments(fuzzer_flags, language: 'cpp')
endif

add_global_arguments(common_cxxflags + compiler.get_supported_arguments(test_cxxflags), language: 'cpp')
add_global_arguments(common_cflags + c_compiler.get_supported_arguments(test_cflags), language: 'c')
add_global_link_arguments(compiler.get_supported_link_arguments(test_ldflags), language: 'cpp')

is_linux = host_machine.system() == 'linux'
is_android = get_option('android_ndk') != ''
is_darwin = host_machine.system() == 'darwin'
is_windows = host_machine.system() == 'windows'
is_haiku = host_machine.system() == 'haiku'

if is_android
  common_cppflags += '-DANDROID'
endif

if is_windows
  common_cppflags += [
    '-DWIN32_LEAN_AND_MEAN',
    '-DWINVER=0x0600', '-D_WIN32_WINNT=0x0600',
    '-DSTRICT',
    '-DUNICODE', '-D_UNICODE',
  ]

  subdir('win32')
endif

if is_android
  subdir('android')
endif

add_global_arguments(common_cppflags, language: 'c')
add_global_arguments(common_cppflags, language: 'cpp')

enable_daemon = not is_windows and not is_android and get_option('daemon')
conf.set('ENABLE_DAEMON', enable_daemon)

conf.set('HAVE_GETPWNAM_R', compiler.has_function('getpwnam_r'))
conf.set('HAVE_GETPWUID_R', compiler.has_function('getpwuid_r'))
conf.set('HAVE_INITGROUPS', compiler.has_function('initgroups'))
conf.set('HAVE_FNMATCH', compiler.has_function('fnmatch'))

# Explicitly exclude Windows in this check because
# https://github.com/mesonbuild/meson/issues/3672 (reported in 2018,
# still not fixed in 2020) causes Meson to believe it exists, because
# __builtin_strndup() exists (but strndup() still cannot be used).
conf.set('HAVE_STRNDUP', not is_windows and compiler.has_function('strndup', prefix: '#define _GNU_SOURCE\n#include <string.h>'))

conf.set('HAVE_STRCASESTR', compiler.has_function('strcasestr'))

conf.set('HAVE_PRCTL', is_linux)

if not get_option('syslog').disabled()
  if compiler.has_function('syslog')
    conf.set('HAVE_SYSLOG', true)
  elif get_option('syslog').enabled()
    error('syslog() not found')
  endif
endif

enable_database = get_option('database')
conf.set('ENABLE_DATABASE', enable_database)

enable_inotify = get_option('inotify') and is_linux and enable_database
conf.set('ENABLE_INOTIFY', enable_inotify)

conf.set('ENABLE_DSD', get_option('dsd'))

inc = include_directories(
  'src',

  # for the generated config.h
  '.',
)

boost_dep = dependency('boost', version: '>= 1.58')
if boost_dep.version() == '1.67'
  # https://github.com/MusicPlayerDaemon/MPD/pull/384
  # https://github.com/boostorg/lockfree/commit/12726cda009a855073b9bedbdce57b6ce7763da2
  warning('Your Boost version 1.67 is known to be buggy, and the MPD build will fail. Please upgrade to Boost 1.68 or later.')
endif

log = static_library(
  'log',
  'src/Log.cxx',
  'src/LogBackend.cxx',
  include_directories: inc,
)

log_dep = declare_dependency(
  link_with: log,
)

sources = [
  version_cxx,
  'src/Main.cxx',
  'src/protocol/ArgParser.cxx',
  'src/protocol/Result.cxx',
  'src/command/CommandError.cxx',
  'src/command/AllCommands.cxx',
  'src/command/QueueCommands.cxx',
  'src/command/TagCommands.cxx',
  'src/command/PlayerCommands.cxx',
  'src/command/PlaylistCommands.cxx',
  'src/command/FileCommands.cxx',
  'src/command/OutputCommands.cxx',
  'src/command/MessageCommands.cxx',
  'src/command/ClientCommands.cxx',
  'src/command/PartitionCommands.cxx',
  'src/command/OtherCommands.cxx',
  'src/command/CommandListBuilder.cxx',
  'src/Idle.cxx',
  'src/IdleFlags.cxx',
  'src/decoder/Domain.cxx',
  'src/decoder/Thread.cxx',
  'src/decoder/Control.cxx',
  'src/decoder/Bridge.cxx',
  'src/decoder/DecoderPrint.cxx',
  'src/client/Listener.cxx',
  'src/client/Client.cxx',
  'src/client/Config.cxx',
  'src/client/Domain.cxx',
  'src/client/Event.cxx',
  'src/client/Expire.cxx',
  'src/client/Idle.cxx',
  'src/client/List.cxx',
  'src/client/New.cxx',
  'src/client/Process.cxx',
  'src/client/Read.cxx',
  'src/client/Write.cxx',
  'src/client/Message.cxx',
  'src/client/Subscribe.cxx',
  'src/client/File.cxx',
  'src/client/Response.cxx',
  'src/client/ThreadBackgroundCommand.cxx',
  'src/Listen.cxx',
  'src/LogInit.cxx',
  'src/ls.cxx',
  'src/Instance.cxx',
  'src/win32/Win32Main.cxx',
  'src/MusicBuffer.cxx',
  'src/MusicPipe.cxx',
  'src/MusicChunk.cxx',
  'src/MusicChunkPtr.cxx',
  'src/Mapper.cxx',
  'src/Partition.cxx',
  'src/Permission.cxx',
  'src/player/CrossFade.cxx',
  'src/player/Thread.cxx',
  'src/player/Control.cxx',
  'src/PlaylistError.cxx',
  'src/PlaylistPrint.cxx',
  'src/PlaylistSave.cxx',
  'src/playlist/PlaylistStream.cxx',
  'src/playlist/PlaylistMapper.cxx',
  'src/playlist/PlaylistAny.cxx',
  'src/playlist/PlaylistSong.cxx',
  'src/playlist/PlaylistQueue.cxx',
  'src/playlist/Print.cxx',
  'src/db/PlaylistVector.cxx',
  'src/queue/Queue.cxx',
  'src/queue/QueuePrint.cxx',
  'src/queue/QueueSave.cxx',
  'src/queue/Playlist.cxx',
  'src/queue/PlaylistControl.cxx',
  'src/queue/PlaylistEdit.cxx',
  'src/queue/PlaylistTag.cxx',
  'src/queue/PlaylistState.cxx',
  'src/ReplayGainGlobal.cxx',
  'src/LocateUri.cxx',
  'src/SongUpdate.cxx',
  'src/SongLoader.cxx',
  'src/SongPrint.cxx',
  'src/SongSave.cxx',
  'src/StateFile.cxx',
  'src/StateFileConfig.cxx',
  'src/Stats.cxx',
  'src/TagPrint.cxx',
  'src/TagSave.cxx',
  'src/TagFile.cxx',
  'src/TagStream.cxx',
  'src/TagAny.cxx',
  'src/TimePrint.cxx',
  'src/mixer/Volume.cxx',
  'src/PlaylistFile.cxx',
]

if not is_android
  sources += [
    'src/CommandLine.cxx',
    'src/unix/SignalHandlers.cxx',
  ]
else
  sources += [
    'src/android/Context.cxx',
    'src/android/AudioManager.cxx',
    'src/android/Environment.cxx',
    'src/android/LogListener.cxx',
  ]
endif

if enable_daemon
  sources += 'src/unix/Daemon.cxx'
endif

if enable_database
  sources += [
    'src/queue/PlaylistUpdate.cxx',
    'src/command/StorageCommands.cxx',
    'src/command/DatabaseCommands.cxx',
  ]
endif

subdir('src/util')
subdir('src/time')
subdir('src/io')
subdir('src/io/uring')
subdir('src/system')
subdir('src/thread')
subdir('src/net')
subdir('src/event')

subdir('src/apple')

subdir('src/lib/dbus')
subdir('src/lib/icu')
subdir('src/lib/smbclient')
subdir('src/lib/zlib')

subdir('src/lib/alsa')
subdir('src/lib/chromaprint')
subdir('src/lib/curl')
subdir('src/lib/expat')
subdir('src/lib/ffmpeg')
subdir('src/lib/gcrypt')
subdir('src/lib/nfs')
subdir('src/lib/oss')
subdir('src/lib/pcre')
subdir('src/lib/pulse')
subdir('src/lib/sndio')
subdir('src/lib/sqlite')
subdir('src/lib/systemd')
subdir('src/lib/upnp')
subdir('src/lib/yajl')

subdir('src/lib/crypto')

subdir('src/fs')
subdir('src/config')
subdir('src/tag')
subdir('src/pcm')
subdir('src/neighbor')
subdir('src/input')
subdir('src/archive')
subdir('src/filter')
subdir('src/mixer')
subdir('src/output')
subdir('src/lib/xiph')
subdir('src/decoder')
subdir('src/encoder')
subdir('src/song')
subdir('src/playlist')
subdir('src/zeroconf')

if curl_dep.found()
  sources += 'src/RemoteTagCache.cxx'
endif

if sqlite_dep.found()
  sources += [
    'src/command/StickerCommands.cxx',
    'src/sticker/Database.cxx',
    'src/sticker/Print.cxx',
    'src/sticker/SongSticker.cxx',
  ]
endif

if chromaprint_dep.found()
  sources += [
    'src/command/FingerprintCommands.cxx',
    'src/lib/chromaprint/DecoderClient.cxx',
  ]
endif

basic = static_library(
  'basic',
  'src/ReplayGainInfo.cxx',
  'src/ReplayGainMode.cxx',
  'src/SingleMode.cxx',
  include_directories: inc,
)

basic_dep = declare_dependency(
  link_with: basic,
)

if enable_database
  subdir('src/storage')
else
  storage_glue_dep = dependency('', required: false)
endif
subdir('src/db')

if neighbor_glue_dep.found()
  sources += 'src/command/NeighborCommands.cxx'
endif

if archive_glue_dep.found()
  sources += [
    'src/TagArchive.cxx',
  ]

  if enable_database
    sources += ['src/db/update/Archive.cxx']
  endif
endif

if is_windows
  sources += windows_resources
endif

link_args = []
more_deps = []
if is_android
  subdir('src/java')
  target_type = 'shared_library'
  target_name = 'mpd'
  link_args += [
    '-Wl,--no-undefined,-shared,-Bsymbolic',
    '-llog',
    '-lz',
  ]
  more_deps += [
    declare_dependency(sources: [classes_jar]),
    java_dep,
  ]
elif is_haiku
  target_type = 'executable'
  target_name = 'mpd.nores'
  link_args += [
    '-lnetwork',
    '-lbe',
  ]
else
  target_type = 'executable'
  target_name = 'mpd'
endif

mpd = build_target(
  target_name,
  sources,
  target_type: target_type,
  include_directories: inc,
  dependencies: [
    basic_dep,
    config_dep,
    dbus_dep,
    fs_dep,
    net_dep,
    util_dep,
    event_dep,
    thread_dep,
    neighbor_glue_dep,
    input_glue_dep,
    archive_glue_dep,
    output_glue_dep,
    mixer_glue_dep,
    decoder_glue_dep,
    encoder_glue_dep,
    playlist_glue_dep,
    db_glue_dep,
    storage_glue_dep,
    song_dep,
    systemd_dep,
    sqlite_dep,
    zeroconf_dep,
    more_deps,
    chromaprint_dep,
  ],
  link_args: link_args,
  build_by_default: not get_option('fuzzer'),
  install: not is_android and not is_haiku,
)

if is_android
  subdir('android/apk')
endif

if is_haiku
  subdir('src/haiku')
  custom_target(
    'mpd',
    output: 'mpd',
    input: [mpd, rsrc],
    command: [addres, '@OUTPUT@', '@INPUT0@', '@INPUT1@'],
    install: true,
    install_dir: get_option('bindir'),
  )
endif

configure_file(output: 'config.h', configuration: conf)

if systemd_dep.found()
  subdir('systemd')
endif

install_data(
  'mpd.svg',
  install_dir: join_paths(get_option('datadir'), 'icons', 'hicolor', 'scalable', 'apps'),
)

install_data(
  'AUTHORS', 'COPYING', 'NEWS', 'README.md',
  install_dir: join_paths(get_option('datadir'), 'doc', meson.project_name()),
)

subdir('doc')

if get_option('test')
  subdir('test')
endif

if get_option('fuzzer')
  subdir('test/fuzzer')
endif<|MERGE_RESOLUTION|>--- conflicted
+++ resolved
@@ -1,11 +1,7 @@
 project(
   'mpd',
   ['c', 'cpp'],
-<<<<<<< HEAD
   version: '0.23~git',
-=======
-  version: '0.22.2',
->>>>>>> dc432f3f
   meson_version: '>= 0.49.0',
   default_options: [
     'c_std=c99',
