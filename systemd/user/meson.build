--- conflicted
+++ resolved
@@ -2,11 +2,7 @@
 if systemd_user_unit_dir == ''
   systemd = dependency('systemd', required: false)
   if systemd.found()
-<<<<<<< HEAD
-    systemd_user_unit_dir = systemd.get_pkgconfig_variable('systemduserunitdir')
-=======
     systemd_user_unit_dir = systemd.get_variable(pkgconfig: 'systemduserunitdir')
->>>>>>> f7eb1c9a
   endif
 endif
 if systemd_user_unit_dir == ''
